#pragma once

#include <ATen/core/stack.h>
#include <c10/util/TypeList.h>

namespace c10 {

using Stack = torch::jit::Stack; // TODO Instead of this, move torch::jit::Stack to the c10 namespace.

class OperatorHandle;
struct OperatorKernel;

// This kernel implements the behavior of falling through to the next available
// registered dispatch key.  The implementation of this function is FAST; it is
// no overhead to fallthrough to the next key.  See cpp file for some more
// implementation notes; notably, this does NOT actually go through the
// boxing/unboxing codepath.
CAFFE2_API void fallthrough_kernel(OperatorKernel*, const OperatorHandle&, Stack*);

/**
 * KernelFunction is similar to std::function but stores a kernel function.
 * You can create a KernelFunction from a boxed or unboxed function/functor/lambda
 * and call it in a boxed or unboxed way. If the way it was created doesn't
 * match the way it was called, it will do boxing or unboxing as necessary.
 */
class CAFFE2_API KernelFunction final {
public:
  // This is how boxed kernels are actually stored
  using InternalBoxedKernelFunction = void(OperatorKernel*, const OperatorHandle&, Stack*);
  // This is the public API for how boxed kernels are defined
  using BoxedKernelFunction = void(const OperatorHandle&, Stack*);

  KernelFunction();

  bool isValid() const;
  bool isFallthrough() const;

  /**
   * Call the function in a boxed way.
   * If the kernel function was created with an unboxed function,
   * this will call an unboxing wrapper which then calls into that
   * unboxed function.
   *
   * Example:
   *
   * > void boxed_func(OperatorKernel*, Stack* stack) {...}
   * > KernelFunction func = KernelFunction::makeFromBoxedFunction(&boxed_func);
   * > Tensor result = func.callBoxed(stack);
   *
   * Or, with an unboxed implementation:
   *
   * > KernelFunction func = KernelFunction::makeFromUnboxedLambda(
   * >      [] (Tensor a, bool b) -> Tensor {...});
   * > Tensor result = func.callBoxed(stack);
   */
  void callBoxed(const OperatorHandle& opHandle, Stack* stack) const;

  /**
   * Call the function in an unboxed way.
   * If the kernel function was created with a boxed function,
   * this will box all inputs and then call into that boxed function.
   *
   * Note that this doesn't work for all types yet.
   *
   * Example:
   *
   * > KernelFunction func = KernelFunction::makeFromUnboxedLambda(
   * >      [] (Tensor a, bool b) -> Tensor {...});
   * > Tensor result = func.callUnboxed<Tensor, Tensor, bool>(tensor1, true);
   *
   * Or, with a boxed implementation:
   *
   * > void boxed_func(OperatorKernel*, Stack* stack) {...}
   * > KernelFunction func = KernelFunction::makeFromBoxedFunction(&boxed_func);
   * > Tensor result = func.callUnboxed<Tensor, Tensor, bool>(tensor1, true);
   */
  template<class Return, class... Args>
  Return callUnboxed(const OperatorHandle& opHandle, Args... args) const;

  /**
   * Create a KernelFunction from a boxed function.
   *
   * Example:
   *
   * > void boxed_func(OperatorKernel*, Stack* stack) {...}
   * > KernelFunction func = KernelFunction::makeFromBoxedFunction<&boxed_func>();
   */
  template<BoxedKernelFunction* func>
  static KernelFunction makeFromBoxedFunction();

  /**
   * Create a KernelFunction from an unboxed functor.
   *
   * Example:
   *
   * > class MyFunctor final {
   * >   public:
   * >     Tensor operator()(Tensor a, Tensor b) {...}
   * > };
   * > KernelFunction func = KernelFunction::makeFromUnboxedFunctor(std::make_unique<MyFunctor>());
   */
  template<bool AllowLegacyTypes = false, class KernelFunctor>
  static KernelFunction makeFromUnboxedFunctor(std::unique_ptr<OperatorKernel> kernelFunctor);

  /**
   * Create a KernelFunction from an unboxed functor and prevent creation of an
   * unboxing-wrapper. This means that you can only call this KernelFunction
   * using KernelFunction::callUnboxedOnly(), not using KernelFunction::callBoxed()
   * or KernelFunction::callUnboxed().
   *
   * This is necessary because our unboxing wrappers don't work for all types
   * yet, so if you want to use one of these types as function arguments,
   * you need to use makeFromUnboxedOnlyFunctor.
   *
   * Example:
   *
   * > class MyFunctor final {
   * >   public:
   * >     Tensor operator()(Tensor a, Tensor b) {...}
   * > };
   * > KernelFunction func = KernelFunction::makeFromUnboxedOnlyFunctor(std::make_unique<MyFunctor>());
   */
  template<class KernelFunctor>
  static KernelFunction makeFromUnboxedOnlyFunctor(std::unique_ptr<OperatorKernel> kernelFunctor);

  /**
   * Create a KernelFunction from an unboxed function.
   * This is usually better than KernelFunction::makeFromUnboxedRuntimeFunction
   * because knowing the function pointer as a template argument (i.e. at
   * compile time) allows the compiler to inline the function into its
   * unboxing wrapper and yields better performance when calling the function.
   *
   * Example:
   *
   * > Tensor unboxed_func(Tensor a, Tensor b) {...}
   * > KernelFunction func = KernelFunction::makeFromUnboxedFunction<decltype(unboxed_func), &unboxed_func>();
   */
  template<class FuncType, FuncType* func, bool AllowLegacyTypes = false>
  static KernelFunction makeFromUnboxedFunction();

  /**
   * Create a KernelFunction from an unboxed function and prevent creation of an
   * unboxing-wrapper. This means that you can only call this KernelFunction
   * using KernelFunction::callUnboxedOnly(), not using KernelFunction::callBoxed()
   * or KernelFunction::callUnboxed().
   *
   * This is necessary because our unboxing wrappers don't work for all types
   * yet, so if you want to use one of these types as function arguments,
   * you need to use makeFromUnboxedOnlyFunctor.
   *
   * Example:
   *
   * > Tensor unboxed_func(Tensor a, Tensor b) {...}
   * > KernelFunction func = KernelFunction::makeFromUnboxedOnlyFunction<decltype(unboxed_func), &unboxed_func>();
   */
  template<class FuncType, FuncType* func>
  static KernelFunction makeFromUnboxedOnlyFunction();

  /**
   * Create a KernelFunction from an unboxed function.
   * KernelFunction::makeFromUnboxedFunction is usually a better choice than
   * this if you know the function pointer at compile time, see doc comment
   * there for an explanation.
   *
   * Example:
   *
   * > Tensor unboxed_func(Tensor a, Tensor b) {...}
   * > KernelFunction func = KernelFunction::makeFromUnboxedRuntimeFunction(&unboxed_func);
   */
  template<bool AllowLegacyTypes = false, class FuncType>
  static KernelFunction makeFromUnboxedRuntimeFunction(FuncType* func);

  template<class FuncType>
  static KernelFunction makeFromUnboxedOnlyRuntimeFunction(FuncType* func);

  static KernelFunction makeFallthrough();

  /**
   * Create a KernelFunction from an unboxed lambda.
   *
   * Example:
   *
   * > KernelFunction func = KernelFunction::makeFromUnboxedLambda(
   * >      [] (Tensor a, bool b) -> Tensor {...});
   */
  template<bool AllowLegacyTypes = false, class Lambda>
  static KernelFunction makeFromUnboxedLambda(Lambda&& lambda);

<<<<<<< HEAD
=======
  std::string dumpState() const;
  // For testing internal invariants only
  bool _equalsBoxedAndUnboxed(const KernelFunction&) const;

>>>>>>> 7b9ab916
  // This function is a temporary hack that allows register_aten_ops.cpp to register its codegen'ed
  // unboxing wrapper for aten operators. We still need those for some operators because not all work
  // with the templated unboxing logic yet.
  // TODO Delete setManuallyBoxedKernel_ once all operators work with the templated boxing logic. This can be done once https://github.com/pytorch/pytorch/issues/32366 is fixed.
  void setManuallyBoxedKernel_(InternalBoxedKernelFunction* func);

private:

  explicit KernelFunction(std::unique_ptr<OperatorKernel> functor, InternalBoxedKernelFunction* boxed_kernel_func, void* unboxed_kernel_func);

  template<BoxedKernelFunction* func>
  static void make_boxed_function(OperatorKernel*, const OperatorHandle& opHandle, Stack* stack);

  OperatorKernel* getFunctor_() const;

  std::shared_ptr<OperatorKernel> functor_;

  InternalBoxedKernelFunction* boxed_kernel_func_;
  void* unboxed_kernel_func_;
};

}

#include "KernelFunction_impl.h"<|MERGE_RESOLUTION|>--- conflicted
+++ resolved
@@ -186,13 +186,10 @@
   template<bool AllowLegacyTypes = false, class Lambda>
   static KernelFunction makeFromUnboxedLambda(Lambda&& lambda);
 
-<<<<<<< HEAD
-=======
   std::string dumpState() const;
   // For testing internal invariants only
   bool _equalsBoxedAndUnboxed(const KernelFunction&) const;
 
->>>>>>> 7b9ab916
   // This function is a temporary hack that allows register_aten_ops.cpp to register its codegen'ed
   // unboxing wrapper for aten operators. We still need those for some operators because not all work
   // with the templated unboxing logic yet.
