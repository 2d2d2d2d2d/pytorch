--- conflicted
+++ resolved
@@ -4657,7 +4657,6 @@
     "torch::nn::MultiheadAttention(\n  (out_proj): torch::nn::Linear(in_features=20, out_features=20, bias=false)\n)");
 }
 
-<<<<<<< HEAD
 TEST_F(ModulesTest, PrettyPrintRNNCell) {
   ASSERT_EQ(c10::str(RNNCell(20, 10)),
     "torch::nn::RNNCell(20, 10)");
@@ -4679,7 +4678,8 @@
     "torch::nn::GRUCell(20, 10)");
   ASSERT_EQ(c10::str(GRUCell(GRUCellOptions(20, 10).bias(false))),
     "torch::nn::GRUCell(20, 10, bias=false)");
-=======
+}
+
 TEST_F(ModulesTest, PrettyPrintAdaptiveLogSoftmaxWithLoss) {
   {
     AdaptiveLogSoftmaxWithLoss asfm(AdaptiveLogSoftmaxWithLossOptions(8, 4, {2}).div_value(2.));
@@ -4713,5 +4713,4 @@
       "  )\n"
       ")");
   }
->>>>>>> e95657b8
 }