--- conflicted
+++ resolved
@@ -21,39 +21,6 @@
     # We export some functions and classes for test_jit.py directly from libtorch.so,
     # it's not important to have BC for them
     ('_TorchScriptTesting.*', datetime.date(9999, 1, 1)),
-<<<<<<< HEAD
-    ('aten::pop*', datetime.date(2020, 4, 1)),
-    ('aten::insert*', datetime.date(2020, 4, 1)),
-    ('aten::Delete*', datetime.date(2020, 4, 1)),
-    ('aten::clear*', datetime.date(2020, 4, 1)),
-    ('aten::_set_item*', datetime.date(2020, 4, 1)),
-    ('aten::copy*', datetime.date(2020, 4, 1)),
-    ('aten::extend*', datetime.date(2020, 4, 1)),
-    ('aten::reverse*', datetime.date(2020, 4, 1)),
-    ('aten::append*', datetime.date(2020, 4, 1)),
-    ('aten::list*', datetime.date(2020, 4, 1)),
-    ('aten::__getitem__*', datetime.date(2020, 4, 1)),
-    ('aten::len*', datetime.date(2020, 4, 1)),
-    ('aten::mul_*', datetime.date(2020, 4, 1)),
-    ('aten::slice*', datetime.date(2020, 4, 1)),
-    ('aten::add*', datetime.date(2020, 4, 1)),
-    ('aten::mul*', datetime.date(2020, 4, 1)),
-    ('aten::select*', datetime.date(2020, 4, 1)),
-    ('aten::add_*', datetime.date(2020, 4, 1)),
-    # _like default change, see https://github.com/pytorch/pytorch/issues/33580
-    ('aten::randn_like', datetime.date(2020, 3, 15)),
-    ('aten::full_like', datetime.date(2020, 3, 15)),
-    ('aten::empty_like', datetime.date(2020, 3, 15)),
-    ('aten::rand_like', datetime.date(2020, 3, 15)),
-    ('aten::ones_like', datetime.date(2020, 3, 15)),
-    ('aten::randint_like', datetime.date(2020, 3, 15)),
-    ('aten::zeros_like', datetime.date(2020, 3, 15)),
-    ('_aten', datetime.date(2020, 4, 1)),
-    ('aten::index_put', datetime.date(2020, 3, 15)),
-    ('aten::index', datetime.date(2020, 3, 15)),
-    ('aten::_index_put_impl', datetime.date(2020, 3, 15)),
-    ('aten::index_put_', datetime.date(2020, 3, 15)),
-=======
     ('aten::append*', datetime.date(2020, 4, 15)),
     ('aten::real*', datetime.date(2020, 4, 15)),
     ('aten::imag*', datetime.date(2020, 4, 15)),
@@ -68,7 +35,6 @@
 # The nightly will fail to parse newly added syntax to schema declarations
 # Add new schemas that will fail the nightly here
 dont_parse_list = [
->>>>>>> 7b9ab916
 ]
 
 
