# Generates Python bindings for ATen functions
#
# The bindings are generated as methods on python_variable or functions on the
# torch._C._nn object.
#

# Code tries to stick to the following rules:
#
# - templates should be colocated with the functions that use them.
#   no templates are currently shared between functions, but if that
#   happens, maybe put the template with the first one
#
# - don't use environment dictionaries when calling template.substitute().
#   pass named arguments directly for everything, otherwise it's much too
#   hard to track what's actually being used and by who
#
# - colocate any new hacks/adjustments with existing ones of the same kind.
#   ideally in a data structure rather than code if possible. See e.g.
#   SCHEMA_DEFAULT_CONVERSION_HACKS, etc.
#
# - similarly, conversions from one format to another should ideally happen
#   all at once in a single place.
#
# - no nontrivial nested functions. couple-liners are ok but please no more.
#   especially avoid functions that read/write outer variables defined far away.
#
# - raise RuntimeError instead of asserting, and put as much
#   information as is available into the message. I.e. no need to
#   plumb in new params whose only purpose is to fill out an error
#   message, but use what's there
#

from collections import defaultdict
import re
from .gen_variable_type import should_trace
from .utils import write

try:
    from src.ATen.code_template import CodeTemplate
except ImportError:
    from tools.shared.module_loader import import_module
    CodeTemplate = import_module('code_template', 'aten/src/ATen/code_template.py').CodeTemplate

#
# declarations blacklist
# We skip codegen for these functions, for various reasons.
# Future PRs will categorize this list and eliminate or hoist
# them out of eager-only codegen.
# See https://github.com/pytorch/pytorch/issues/30788
#
from tools.shared.module_loader import import_module
TOUtils = import_module('tensor_options_utils', 'aten/src/ATen/tensor_options_utils.py')

# These functions require manual Python bindings or are not exposed to Python
SKIP_PYTHON_BINDINGS = [
    'alias', 'contiguous', 'is_cuda', 'is_sparse', 'size', 'stride',
    '.*_backward', '.*_backward_(out|input|weight|bias)', '.*_forward',
    '.*_forward_out', '_unsafe_view', 'tensor', '_?sparse_coo_tensor.*',
    '_arange.*', '_range.*', '_linspace.*', '_logspace.*',
    '_sparse_add_out', '_sparse_div.*', '_sparse_mul.*', '_sparse_sub.*', '_sparse_dense_add_out',
    'index', 'unique_dim_consecutive',
    '_indexCopy_', 'max_values', 'min_values',
    '_cumsum.*', '_cumprod.*', '_sum.*', '_prod.*',
    '_th_.*', '_thnn_.*',
    'arange.*', 'range.*', '_solve.*', '_inverse.*',
    '_cholesky.*', '_triangular_solve.*', '_qr.*', '_symeig.*', '_svd.*',
    'slice', 'randint(_out)?',
    'item', '_local_scalar_dense', 'to',
    'copy_sparse_to_sparse_', 'copy_',
    'numpy_T',  # this needs to be an attribute in Python, not a function
    'nonzero(_(out|numpy))?',
    'set_quantizer_',  # return types not supported yet
    'set_data',
    '.*_overrideable',  # overrideable functions for backend extension
    'data', 'is_leaf', 'output_nr', '_version', 'requires_grad_'
]

# These function signatures are not exposed to Python. Note that this signature
# list does not support regex.
SKIP_PYTHON_BINDINGS_SIGNATURES = [
    'add(Tensor, Scalar, Scalar)', 'add_(Tensor, Scalar, Scalar)',
    'sub(Tensor, Scalar, Scalar)', 'sub_(Tensor, Scalar, Scalar)',
    'mul(Tensor, Scalar)', 'mul_(Tensor, Scalar)',
    'div(Tensor, Scalar)', 'div_(Tensor, Scalar)',
]

<<<<<<< HEAD
=======
# Python binary operator dunder methods
BINARY_OP_NAMES = [
    '__lt__', '__le__',
    '__gt__', '__ge__',
    '__eq__', '__ne__',

    '__add__', '__radd__', '__iadd__',
    '__sub__', '__rsub__', '__isub__',
    '__mul__', '__rmul__', '__imul__',
    '__matmul__', '__rmatmul__', '__imatmul__',
    '__truediv__', '__rtruediv__', '__itruediv__',
    '__floordiv__', '__rfloordiv__', '__ifloordiv__',
    '__mod__', '__rmod__', '__imod__',
    '__divmod__', '__rdivmod__', '__idivmod__',
    '__pow__', '__rpow__', '__ipow__',
    '__lshift__', '__rlshift__', '__ilshift__',
    '__rshift__', '__rrshift__', '__irshift__',
    '__and__', '__rand__', '__iand__',
    '__xor__', '__rxor__', '__ixor__',
    '__or__', '__ror__', '__ior__',
]

PY_VARIABLE_METHOD_VARARGS = CodeTemplate(r"""\
static PyObject * ${pycname}(PyObject* self_, PyObject* args, PyObject* kwargs)
{
  HANDLE_TH_ERRORS
  static PythonArgParser parser({
    ${signatures}
  }, /*traceable=*/${traceable});
  ${unpack_self}
  ParsedArgs<${max_args}> parsed_args;
  auto r = parser.parse(args, kwargs, parsed_args);
  if (r.signature.deprecated) {
    auto msg = c10::str(
        "This overload of ", r.signature.name, " is deprecated:\n",
        "${name}", r.signature.toString());
    auto signatures = parser.get_signatures();
    if (!signatures.empty()) {
      msg += "\nConsider using one of the following signatures instead:";
      for (const auto & sig : signatures) {
        msg += "\n${name}";
        msg += sig;
      }
    }
    TORCH_WARN_ONCE(msg);
  }
  ${check_has_torch_function}
  ${declare_namedtuple_return_types}
  ${dispatch}
  Py_RETURN_NONE;
  END_HANDLE_TH_ERRORS
}
""")

TORCH_FUNCTION_CHECK = """\
if(r.has_torch_function()) {
  return handle_torch_function(r, args, kwargs, THPVariableFunctions);
}
"""

PY_VARIABLE_FUNCTION_VARARGS_FORWARD_DECLARATION = CodeTemplate("""\
static PyObject * ${pycname}(PyObject* self_, PyObject* args, PyObject* kwargs);
""")

PY_VARIABLE_METHOD_NOARGS = CodeTemplate("""\
static PyObject * ${pycname}(PyObject* self_, PyObject* args)
{
  HANDLE_TH_ERRORS
  ${declare_namedtuple_return_types}
  ${unpack_self}
  return wrap(${namedtuple_return_type}${dispatch_name}(${actuals}));
  END_HANDLE_TH_ERRORS
}
""")

PY_VARIABLE_CASE = CodeTemplate("""\
${cond} (r.idx == ${i}) {
  ${call_dispatch}
""")

PY_VARIABLE_OUT = CodeTemplate("""\
if (r.isNone(${out_idx})) {
  ${call_dispatch}
} else {
  ${call_dispatch_out}
}
""")

PY_VARIABLE_OUT_CHECK_TYPE = CodeTemplate("""\
if (r.isNone(${out_idx})) {
  ${call_dispatch}
} else {
  check_out_type_matches(r.tensor(${out_idx}), r.scalartype(${type_idx}), r.isNone(${type_idx}),
                         r.layout(${layout_idx}), r.isNone(${layout_idx}),
                         r.device(${device_idx}), r.isNone(${device_idx}));
  ${call_dispatch_out}
}
""")

PY_VARIABLE_CALL_DISPATCH = CodeTemplate("""\
${dispatch_name}(${actuals})""")

PY_VARIABLE_SET_REQUIRES_GRAD = CodeTemplate("""\
${call_dispatch}.set_requires_grad(${requires_grad})""")

PY_VARIABLE_WRAP = CodeTemplate("""\
return wrap(${namedtuple_return_type}${call_dispatch});""")

PY_VARIABLE_DISPATCH = CodeTemplate("""\
inline ${simple_return_type} ${dispatch_name}(${formal_args}) {
  ${tensor_options}
  ${initialize_cuda}
  ${AutoNoGIL}
  return ${dispatch_call}(${dispatch_args});
}
""")

PY_VARIABLE_METHOD_DEF = CodeTemplate("""\
{"${name}", (PyCFunction)${pycfunc_voidcast}${pycname}, ${flags}, NULL},""")

PY_VARIABLE_METHOD_BINOP_DEF = CodeTemplate("""\
{"${name}", (PyCFunction)${pycfunc_voidcast}TypeError_to_NotImplemented_<${pycname}>, ${flags}, NULL},""")

PY_RETURN_NAMEDTUPLE_DEF = CodeTemplate("""\
static PyStructSequence_Field fields${namedtuple_type_index}[] = {
  ${namedtuple_fields} {nullptr}
};
static PyStructSequence_Desc desc${namedtuple_type_index} = {
  "torch.return_types.${name}", nullptr,
  fields${namedtuple_type_index}, ${namedtuple_size}
};
static PyTypeObject type${namedtuple_type_index};
static bool namedtuple_type_initialized${namedtuple_type_index} = false;
if (!namedtuple_type_initialized${namedtuple_type_index}) {
  PyStructSequence_InitType(&type${namedtuple_type_index}, &desc${namedtuple_type_index});
  type${namedtuple_type_index}.tp_repr = (reprfunc)torch::utils::returned_structseq_repr;
  namedtuple_type_initialized${namedtuple_type_index} = true;
}
""")

UNPACK_SELF = "auto& self = reinterpret_cast<THPVariable*>(self_)->cdata;"

PYTHON_FUNCTION_SIGNATURE = CodeTemplate("""\
${name}(${py_formal_args})""")

# XXX: if you got here because of an assertion failure, it doesn't mean
# it's enough to just extend the list here. Before you do this, make sure
# to add an appropriate wrap() overload in torch/csrc/autograd/utils/wrap_outputs.h.
SUPPORTED_RETURN_TYPES = {
    'Tensor',
    'std::tuple<Tensor,Tensor>',
    'std::tuple<Tensor,Tensor,Tensor>',
    'std::tuple<Tensor,Tensor,Tensor,Tensor>',
    'std::tuple<Tensor,Tensor,Tensor,Tensor,Tensor>',
    'std::tuple<Tensor,Tensor,Tensor,int64_t>',
    'std::tuple<Tensor,Tensor,double,int64_t>',
    'std::tuple<Tensor,Tensor,Tensor,Tensor,int64_t>',
    'std::tuple<Tensor,Tensor,double,Tensor,int64_t>',
    'std::vector<Tensor>',
    'Scalar', 'bool', 'int64_t', 'void*', 'void',
    'QScheme', 'double',
    'IntArrayRef',
    'ScalarType'
}

TENSOR_OPTIONS = CodeTemplate("""\
const auto options = TensorOptions()
    .dtype(${dtype})
    .device(${device})
    .layout(${layout}.layout)
    .requires_grad(${requires_grad})
    .pinned_memory(${pin_memory});
""")

>>>>>>> b3db154e35... Updated codegen to remove TensorOptions from generated code
def should_generate_python_binding(declaration):
    name = declaration['name']
    for pattern in SKIP_PYTHON_BINDINGS:
        if re.match('^' + pattern + '$', name):
            return False

    simple_types = [arg['simple_type'] for arg in declaration['arguments']]
    signature = '{}({})'.format(name, ', '.join(simple_types))
    for pattern in SKIP_PYTHON_BINDINGS_SIGNATURES:
        if pattern == signature:
            return False

    return True

#
# top-level codegen functions, called from gen_autograd
#

def get_py_variable_methods(declarations):
    """
    Get declarations (grouped by name) which should be generated
    as methods on Tensor.
    """
    def should_bind(declaration):
        return (should_generate_python_binding(declaration) and
                not is_nn_module_function(declaration) and
                is_tensor_method(declaration))

    return group_declarations_by_op_name([d for d in declarations if should_bind(d)])


def gen_py_variable_methods(out, declarations, template_path):
    """
    Generate Tensor methods.
    """
    PY_VARIABLE_METHODS_CPP = CodeTemplate.from_file(template_path + '/python_variable_methods.cpp')

    py_variable_methods = get_py_variable_methods(declarations)

    env = create_python_bindings(py_variable_methods, is_python_method=True, is_module=False)
    write(out, 'python_variable_methods.cpp', PY_VARIABLE_METHODS_CPP, env)


def get_py_nn_functions(declarations):
    """
    Get declarations (grouped by name) which should be generated
    as functions in the "nn" module.
    """
    def should_bind(declaration):
        return (should_generate_python_binding(declaration) and
                is_nn_module_function(declaration))

    return group_declarations_by_op_name([d for d in declarations if should_bind(d)])


def gen_py_nn_functions(out, declarations, template_path):
    """
    Generate functions in the "nn" module.
    """
    PY_NN_FUNCTIONS_CPP = CodeTemplate.from_file(template_path + '/python_nn_functions.cpp')

    py_nn_functions = get_py_nn_functions(declarations)

    env = create_python_bindings(py_nn_functions, is_python_method=False, is_module=True)
    write(out, 'python_nn_functions.cpp', PY_NN_FUNCTIONS_CPP, env)


def get_py_torch_functions(declarations):
    """
    Get declarations (grouped by name) which should be generated
    as functions in the "torch" module.
    """
    def should_bind(declaration):
        return (should_generate_python_binding(declaration) and
                not is_nn_module_function(declaration) and
                is_torch_function(declaration))

    return group_declarations_by_op_name([d for d in declarations if should_bind(d)])


def gen_py_torch_functions(out, declarations, template_path):
    """
    Generate functions in the "torch" module.
    """
    PY_TORCH_FUNCTIONS_CPP = CodeTemplate.from_file(template_path + '/python_torch_functions.cpp')

    py_torch_functions = get_py_torch_functions(declarations)

    env = create_python_bindings(py_torch_functions, is_python_method=False, is_module=False)
    write(out, 'python_torch_functions.cpp', PY_TORCH_FUNCTIONS_CPP, env)


def group_declarations_by_op_name(declarations):
    groups = defaultdict(list)
    for d in declarations:
        groups[op_name(d)].append(d)
    return groups


def create_python_bindings(python_functions, is_python_method, is_module):
    """Generates Python bindings to ATen functions"""
    py_methods = []
    py_method_defs = []
    py_forwards = []

    for name in sorted(python_functions.keys()):
        overload_decls = python_functions[name]
        py_methods.append(method_impl(name, overload_decls, is_python_method, is_module))
        py_method_defs.append(method_def(name, overload_decls, is_python_method, is_module))
        py_forwards.extend(forward_decls(name, overload_decls, is_python_method, is_module))
    py_method_dispatch = []

    unpack_methods = {
        'const Tensor &': 'tensor',
        'Tensor &': 'tensor',
        'Generator *': 'generator',
        'Storage &': 'storage',
        'const Type &': 'scalartype',
        'const THPLayout &': 'layout',
        'const Device &': 'device',
        'c10::optional<DimnameList>': 'toDimnameListOptional',
        'c10::optional<ScalarType>': 'scalartypeOptional',
        'c10::optional<Device>': 'deviceOptional',
        'c10::optional<Layout>': 'layoutOptional',
        'c10::optional<MemoryFormat>': 'memoryformatOptional',
        'c10::optional<Scalar>': 'scalarOptional',
        'c10::optional<int64_t>': 'toInt64Optional',
        'c10::optional<bool>': 'toBoolOptional',
        'c10::optional<double>': 'toDoubleOptional',
        'IntArrayRef': 'intlist',
        'int64_t': 'toInt64',
        'bool': 'toBool',
        'double': 'toDouble',
        'std::string': 'string',
    }

    return {
        'py_forwards': py_forwards,
        'py_methods': py_methods,
        'py_method_defs': py_method_defs,
    }

#
# extracting and storing parsed args
#

UNPACK_METHODS = {
    'const Tensor &': 'tensor',
    'Tensor &': 'tensor',
    'Generator *': 'generator',
    'Storage': 'storage',
    'Storage &': 'storage',
    'const ScalarType &': 'scalartype',
    'const THPLayout &': 'layout',
    'const Device &': 'device',
    'c10::optional<DimnameList>': 'toDimnameListOptional',
    'c10::optional<ScalarType>': 'scalartypeOptional',
    'c10::optional<MemoryFormat>': 'memoryformatOptional',
    'c10::optional<Scalar>': 'scalarOptional',
    'c10::optional<int64_t>': 'toInt64Optional',
    'c10::optional<bool>': 'toBoolOptional',
    'c10::optional<double>': 'toDoubleOptional',
    'IntArrayRef': 'intlist',
    'Scalar': 'scalar',
    'ScalarType': 'scalartype',
    'Dimname': 'dimname',
    'DimnameList': 'dimnamelist',
    'TensorList': 'tensorlist',
    'int64_t': 'toInt64',
    'bool': 'toBool',
    'double': 'toDouble',
    'std::string': 'string',
}

UNPACK_WITH_SIZE_METHODS = {
    'TensorList': 'tensorlist_n<{}>',
    'DimnameList': 'dimnamelist',
    'IntArrayRef': 'intlist',
}

UNPACK_WITH_DEFAULT_METHODS = {
    'const ScalarType &': 'scalartypeWithDefault',
    'const THPLayout &': 'layoutWithDefault',
    'const Device &': 'deviceWithDefault',
}

def parsed_arg_expr(arg, arg_index):
    # e.g. for arg name 'foo', arg type 'bool', arg_index = 2, returns '_r.toBool(2)'
    typename = arg['type']

    default_init = arg.get('python_default_init')
    if default_init is not None:
        # Note: only introduced by make_python_binding_args
        default_init = arg['python_default_init']
        if typename not in UNPACK_WITH_DEFAULT_METHODS:
            raise RuntimeError(
                'type \'{}\' is not supported in python_default_init'.
                format(typename))
        unpack_with_default = UNPACK_WITH_DEFAULT_METHODS[typename]
        return '_r.{}({}, {})'.format(unpack_with_default, arg_index, default_init)

    size = arg.get('size')
    if size is not None:
        if typename not in UNPACK_WITH_SIZE_METHODS:
            raise RuntimeError(
                'type \'{}\' with definite size ({}) is not supported'.
                format(typename, size))
        unpack_with_size = UNPACK_WITH_SIZE_METHODS[typename].format(size)
        return '_r.{}({})'.format(unpack_with_size, arg_index)

    unpack = UNPACK_METHODS.get(typename)
    if unpack is None:
        raise RuntimeError('type \'{}\' is not supported'.format(typename))

    return '_r.{}({})'.format(unpack, arg_index)


# TODO make this part of something more general, or get rid of it
def unpack_optional_dimname_list_hack(name, expr):
    # optional<ArrayRef<T>> are special. The PythonArgParser returns an
    # optional<vector<T>>, which cannot be implicitly converted to
    # optional<ArrayRef<T>>. One needs to unwrap the optional and rewrap.
    result = """\
        auto __{name} = {expr};
        c10::optional<{typ}> {name} = __{name} ? c10::make_optional({typ}(__{name}.value())) : c10::nullopt;
    """.format(name=name, expr=expr, typ='DimnameList')
    return [line.strip() for line in result.split('\n')]


def parse_arg(arg, arg_index, unpack_to_local=False):
    # get parsed rhs
    expr = parsed_arg_expr(arg, arg_index)

    # maybe unpack to local
    name = arg['name']
    typename = arg['type']
    if typename == 'c10::optional<DimnameList>':
        inits = unpack_optional_dimname_list_hack(name, expr)
        expr = name
    elif unpack_to_local:
        inits = ['auto {} = {};'.format(name, expr)]
        expr = name
    else:
        inits = []

    return expr, inits


#
# schema type to cpp type conversions
# some of these are to prevent dangling refs to temps, others are more obscure
# TODO don't know if these fold into more general conversions somehere, hope so
#

TEMP_SAFE_CPP_DECL_TYPE = {
    'Tensor &': 'Tensor',
}

def get_cpp_decl_type(typename, ensure_temp_safe=True):
    if ensure_temp_safe:
        typename = TEMP_SAFE_CPP_DECL_TYPE.get(typename, typename)
    return typename


def get_cpp_formal(arg, ensure_temp_safe=True):
    decl_type = get_cpp_decl_type(arg['type'], ensure_temp_safe)
    return '{} {}'.format(decl_type, arg['name'])


# XXX: if you got here because of an assertion failure, it doesn't mean
# it's enough to just extend the list here. Before you do this, make sure
# to add an appropriate wrap() overload in torch/csrc/autograd/utils/wrap_outputs.h.
SUPPORTED_RETURN_TYPES = {
    'Tensor',
    'std::tuple<Tensor,Tensor>',
    'std::tuple<Tensor,Tensor,Tensor>',
    'std::tuple<Tensor,Tensor,Tensor,Tensor>',
    'std::tuple<Tensor,Tensor,Tensor,Tensor,Tensor>',
    'std::tuple<Tensor,Tensor,Tensor,int64_t>',
    'std::tuple<Tensor,Tensor,double,int64_t>',
    'std::tuple<Tensor,Tensor,Tensor,Tensor,int64_t>',
    'std::tuple<Tensor,Tensor,double,Tensor,int64_t>',
    'std::vector<Tensor>',
    'Scalar', 'bool', 'int64_t', 'void*', 'void',
    'QScheme', 'double',
    'IntArrayRef',
    'ScalarType'
}

def get_simple_return_type(declaration):
    # Use the simple_return_type (Tensor) rather than the fancy return type
    # (Tensor &).  This is important because the dispatch lambdas take
    # mutable arguments *by value*, not by reference.  If you then return
    # a reference to such an argument, you will now have a pointer to a
    # dangling stack entry.  Not good.
    #
    # You want:
    #
    #   auto dispatch_selu_ = [](Tensor self) -> Tensor { ...; return at::selu_(self); };
    #                                            ^^^^^^
    #
    # *not*
    #
    #   auto dispatch_selu_ = [](Tensor self) -> Tensor& { ...; return at::selu_(self); };
    #                                            ^^^^^^^
    #
    # (NB: We can't make dispatch_selu_ take Tensor&, because the enclosing
    # codegen looks like dispatch_selu_(_r.tensor(0)), and you can't take a
    # mutable reference to temporary.  Maybe we could assign it to a
    # variable itself.)
    #
    simple_return_type = declaration['return_type'].replace(' &', '')
    if simple_return_type not in SUPPORTED_RETURN_TYPES:
        raise RuntimeError(declaration['name'] + " returns unsupported type " + simple_return_type)
    return simple_return_type

#
# dispatch codegen
#

def get_dispatch_callee(declaration):
    # format the name of the receiving function or method
    if is_tensor_method(declaration):
        return 'self.{}'.format(declaration['name'])
    elif is_torch_function(declaration):
        namespace = function_namespace(declaration)
        return '{}::{}'.format(namespace, declaration['name'])
    else:
        raise RuntimeError('could not dispatch, neither namespace function nor Tensor method')


def get_op_args(declaration, argmap):
    # returns a list of argmap values in op call order, with two wrinkles:
    # 1. 'self' is eliminated for methods, it's baked into the callee expression elsewhere
    # 2. declaration['call_args'] shims legacy overrides and may contain constant values,
    #    not just names (see load_deprecated_signatures() in gen_autograd.py)
    call_args_override = declaration.get('call_args')
    if call_args_override:
        # names or constants
        keys = call_args_override
    else:
        # only names
        keys = [param['name'] for param in declaration['arguments']]

    if is_tensor_method(declaration):
        # exclude self for method calls
        keys = [k for k in keys if k != 'self']

    if call_args_override:
        # assume missing keys are constants
        return [argmap.get(k, k) for k in keys]
    else:
        return [argmap[k] for k in keys]


TENSOR_OPTIONS_DECL = CodeTemplate("""\
const auto ${name} = TensorOptions()
    .dtype(${dtype})
    .device(${device})
    .layout(${layout}.layout)
    .requires_grad(${requires_grad})
    .pinned_memory(${pin_memory});
""")

# addition to output-variant handler in which tensor options params
# (if present) are checked against properties of a tensor output param
# TODO remove hardcoding, use unpack logic from emit_single_dispatch
PY_VARIABLE_CHECK_OUT_TYPE_HACK = CodeTemplate("""\
check_out_type_matches(_r.tensor(${out_idx}), _r.scalartype(${type_idx}), _r.isNone(${type_idx}),
                       _r.layout(${layout_idx}), _r.isNone(${layout_idx}),
                       _r.device(${device_idx}), _r.isNone(${device_idx}));
""")

# Unpack parsed args to locals, call the op, and wrap the result.
# Lambda is so GIL is back on by wrap() time (wrap can allocate)
PY_VARIABLE_WRAP = CodeTemplate("""\
${inits}
auto dispatch_${name} = [](${lambda_formals}) -> ${simple_return_type} {
  ${auto_no_gil}
  return ${dispatch_callee}(${dispatch_args});
};
return wrap(${namedtuple_typeref}dispatch_${name}(${lambda_args})${set_requires_grad});
""")

# void return variant
PY_VARIABLE_RETURN_VOID = CodeTemplate("""\
${inits}
auto dispatch_${name} = [](${lambda_formals}) -> ${simple_return_type} {
  ${auto_no_gil}
  ${dispatch_callee}(${dispatch_args});
};
dispatch_${name}(${lambda_args})${set_requires_grad};
Py_RETURN_NONE;
""")


def emit_single_dispatch(declaration, is_python_method, output_gap=0):
    """
    Emit dispatch code for a single declared overload.
    """
    deprecated = '[deprecated] ' if declaration.get('deprecated', False) else ''
    schema_comment = '// ' + deprecated + declaration['schema_string']
    inits = [schema_comment]

    pa = declaration['python_arglists']
    args = pa['input_args'] + pa['input_kwargs'] + pa['output_args']
    has_options = has_tensor_options(declaration)

    argmap = {}

    if is_python_method:
        # self is passed directly to python binding, rather than parsed
        argmap['self'] = {'value': 'self', 'formal': 'Tensor & self'}

    for i, arg in enumerate(args):
        unpack = is_scatter(arg) or (has_options and is_tensor_self(arg))
        arg_expr, unpack_stmts = parse_arg(arg, i, unpack_to_local=unpack)
        inits.extend(unpack_stmts)
        if is_scatter(arg):
            for j, elem in enumerate(arg['scatter_args']):
                argmap[elem['name']] = {
                    'value': '{}[{}]'.format(arg_expr, j),
                    'formal': get_cpp_formal(elem, ensure_temp_safe=False),
                }
=======
    def emit_single_dispatch(declaration, out_idx, base_env):
        env = {}
        simple_return_type = declaration['return_type'].replace(' &', '')
        assert simple_return_type in SUPPORTED_RETURN_TYPES, \
            declaration['name'] + ' returns unsupported type: ' + simple_return_type

        body = []
        actuals = []
        formal_args = []
        arg_idx = 0

        def is_output(arg):
            return arg.get('output', False)

        inputs = [arg for arg in declaration['arguments'] if not is_output(arg)]
        outputs = [arg for arg in declaration['arguments'] if is_output(arg)]
        has_tensor_options = TOUtils.check_if_factory_method(declaration['arguments'])

        def get_type_args(args):
            return [arg for arg in args if arg['simple_type'] == 'Type']
        type_actual_args = get_type_args(declaration['arguments'])
        type_binding_args = get_type_args(declaration['python_binding_arguments'])
        assert len(type_actual_args + type_binding_args) <= 1
        if type_binding_args and len(outputs) == 0:
            # out(s) determines the dtype if it is present, so only use this if there are no outputs.
            type_args = type_binding_args
        else:
            type_args = type_actual_args

        if type_args and len(outputs) > 1:
            raise RuntimeError("Not supported: type dispatched parameter with multiple outputs")

        def unpack_variable(name, unpack_expr, typename):
            # optional<ArrayRef<T>> are special. The PythonArgParser returns an
            # optional<vector<T>>, which cannot be implicitly converted to
            # optional<ArrayRef<T>>. One needs to unwrap the optional and rewrap.
            if typename == 'c10::optional<DimnameList>':
                result = """\
                    auto __{name} = {expr};
                    c10::optional<{typ}> {name} = __{name} ? c10::make_optional({typ}(__{name}.value())) : c10::nullopt;
                """.format(name=name, expr=unpack_expr, typ='DimnameList')
                return [line.strip() for line in result.split('\n')]

            return ['auto {} = {};'.format(name, unpack_expr)]

        def parse_arg(arg, arg_index, unpack_args=False):
            name = arg['name']
            typename = arg['type']
            if typename.startswith('IntArrayRef['):
                typename = 'IntArrayRef'
            if typename.startswith('LongTensor'):
                typename = 'Tensor'
            if typename == 'c10::optional<DimnameList>':
                unpack_args = True

            if arg.get('python_default_init'):
                assert typename in unpack_with_default_methods, \
                    '`{}` type is not supported in python_default_init'.format(typename)
                unpack_with_default = unpack_with_default_methods.get(typename)
                default_expr = arg.get('python_default_init')
                expr = 'r.{}({}, {})'.format(unpack_with_default, arg_index, default_expr)
            else:
                unpack = unpack_methods.get(typename, typename.lower())
                expr = 'r.{}({})'.format(unpack, arg_index)

            if unpack_args:
                body.extend(unpack_variable(name, expr, typename))
                expr = name

            dispatch_type = typename
            if dispatch_type == 'Tensor':
                dispatch_type = 'const Tensor &'
            elif dispatch_type == 'Tensor &':
                dispatch_type = 'Tensor'
            elif dispatch_type == 'const Device &':
                dispatch_type = 'c10::optional<int32_t>'
            formal = '{} {}'.format(dispatch_type, name)
            return expr, formal

        def append_actuals_formals(actual, formal):
            actuals.append(actual)
            formal_args.append(formal)

        # We always want to unpack when we have TensorOptions.
        unpack = has_tensor_options
        for arg in inputs:
            if out_idx is not None and arg_idx == out_idx:
                # skip output
                arg_idx += 1

            #[CHECK THIS]
            if has_tensor_options and arg['name'] in ['dtype', 'layout', 'device', 'pin_memory']:
                expr, formal = parse_arg(arg, arg_idx)
                actuals.append(arg['name'])
                formal_args.append(formal)
                continue
            if arg['simple_type'] in ['Type', 'TensorOptions']:
                continue
            if has_self and arg['name'] == 'self':
                formal_args.append('Tensor & self')
                actuals.append('self')
                continue
            append_actuals_formals(*parse_arg(arg, arg_idx, unpack))
            arg_idx += 1

        # This is a hack to insert 'requires_grad'.
        # Please see [Add requires_grad to native_functions.yaml and potentially to TensorOptions object]
        # In the tracking issue https://github.com/pytorch/pytorch/issues/30405
        if has_tensor_options and check_is_factory_or_like_or_new_function(declaration):
            added = False
            i = 0
            for f in formal_args:
                if f == 'c10::optional<bool> pin_memory':
                    formal_args.insert(i + 1, 'c10::optional<bool> requires_grad')
                    actuals.insert(i + 1, 'requires_grad')
                    added = True
                    break
                else:
                    i += 1

            if not added:
                formal_args.append('c10::optional<bool> requires_grad')
                actuals.append('requires_grad')

        if len(outputs) == 1:
            append_actuals_formals(*parse_arg(outputs[0], arg_idx))
        elif len(outputs) > 1:
            N = len(outputs)
            body.append('auto results = r.tensorlist_n<{}>({});'.format(N, arg_idx))
            for i, arg in enumerate(outputs):
                formal_args.append('Tensor & {}'.format(arg['name']))
                actuals.append('results[{}]'.format(i))

        layout = None
        parsed_type_args = None
        # type args go after the outputs to match the signature generation.
        arg_idx = arg_idx if out_idx is None else out_idx + 1
        for arg in type_args:
            parsed_type_args = parse_arg(arg, arg_idx)
            arg_idx += 1

        # check python_binding_arguments
        requires_grad = None
        python_binding_arguments = declaration.get('python_binding_arguments', [])
        if 'dtype' in (a['name'] for a in python_binding_arguments):
            if not has_tensor_options:
                arg_idx += 1

        if 'layout' in (a['name'] for a in python_binding_arguments):
            layout_idx, device_idx, pin_memory_idx, requires_grad_idx = (arg_idx, arg_idx + 1, arg_idx + 2, arg_idx + 3)
        else:
            device_idx, pin_memory_idx, requires_grad_idx = (arg_idx, arg_idx + 1, arg_idx + 2)

        device = None
        for arg in python_binding_arguments:
            if arg['name'] == 'dtype' and arg['simple_type'] == 'Type':
                pass  # already handled by type_dispatched_args
            elif arg['name'] == 'layout' and arg['simple_type'] == 'Layout':
                # out(s) determines the type and layout if it is present, so only use this if there are no outputs.
                if len(outputs) == 0:
                    layout = parse_arg(arg, layout_idx)[0]
            elif arg['name'] == 'device' and arg['simple_type'] == 'Device':
                if len(outputs) == 0:
                    assert parsed_type_args
                    assert layout
                    device, device_type = parse_arg(arg, device_idx)

                    if not has_tensor_options:
                        # add type, device formals and corresponding actuals.
                        # The type actual is the ATen type mapped from (ScalarType, Layout, Device)
                        # The device actual is the corresponding AutoGPU index for the Device.
                        formal_args.append(parsed_type_args[1])
                        formal_args.append(device_type)
                        actuals.append("torch::getVariableType({}, {}, {})".format(parsed_type_args[0], layout, device))
                        actuals.append('{}.index()'.format(device))

            elif arg['name'] == 'requires_grad' and arg['simple_type'] == 'bool':
                requires_grad = parse_arg(arg, requires_grad_idx)[0]
            elif arg['name'] == 'pin_memory' and arg['simple_type'] == 'bool':
                pin_memory = parse_arg(arg, pin_memory_idx)[0]
            else:
                raise RuntimeError(("found {} in python_binding_arguments but only "
                                    "\"bool pin_memory\", \"bool requires_grad\", \"ScalarType dtype\", \"Layout layout\", "
                                    "\"Device device\" are supported".format(arg)))

        dtype = parsed_type_args[0] if parsed_type_args else None
        add_requires_grad = check_is_factory_or_like_or_new_function(declaration)

        if has_tensor_options:
            body.append('auto dtype = ' + dtype + ';')
            body.append('auto layout = ' + layout + '.layout;')
            body.append('auto device = ' + device + ';')
            body.append('auto pin_memory = ' + pin_memory + ';')

            if add_requires_grad:
                body.append("auto requires_grad = " + requires_grad + ";")

        env['unpack_args'] = []
        env['formal_args'] = formal_args
        env['actuals'] = actuals

        if 'call_args' in declaration:
            env['dispatch_args'] = declaration['call_args']
        else:
            env['dispatch_args'] = [arg['name'] for arg in declaration['arguments']]

        if 'Tensor' in declaration['method_of']:
            env['dispatch_args'] = [arg for arg in env['dispatch_args'] if arg != 'self']
            if has_tensor_options:
                env['dispatch_call'] = 'self._{}'.format(declaration['name'])
            else:
                env['dispatch_call'] = 'self.{}'.format(declaration['name'])
        elif 'namespace' in declaration['method_of']:
            namespace = 'torch' if (has_tensor_options or declaration['name'].endswith('_like')) else 'at'
            if has_tensor_options:
                env['dispatch_call'] = '{}::_{}'.format(namespace, declaration['name'])
            else:
                env['dispatch_call'] = '{}::{}'.format(namespace, declaration['name'])
        else:
            raise RuntimeError('could not dispatch, neither namespace function nor Tensor method')

        if has_tensor_options:
            env['initialize_cuda'] = 'torch::utils::maybe_initialize_cuda(options);'
            if add_requires_grad:
                env['tensor_options'] = "const auto options = TensorOptions().dtype(dtype).device(device) \
                    .layout(layout).pinned_memory(pin_memory).requires_grad(requires_grad);"

                if not 'Tensor' in declaration['method_of']:
                    env['dispatch_args'].insert(env['dispatch_args'].index('pin_memory') + 1, 'requires_grad')
            else:
                env['tensor_options'] = "const auto options = TensorOptions().dtype(dtype).device(device) \
                    .layout(layout).pinned_memory(pin_memory);"
        else:
            env['initialize_cuda'] = ''
            env['tensor_options'] = ''

        env['AutoNoGIL'] = 'pybind11::gil_scoped_release no_gil;' if not declaration['with_gil'] else ''

        # Use the simple_return_type (Tensor) rather than the fancy return type
        # (Tensor &).  This is important because the dispatch functions take
        # mutable arguments *by value*, not by reference.  If you then return
        # a a reference to such an argument, you will now have a pointer to a
        # dangling stack entry.  Not good.
        #
        # You want:
        #
        #   Tensor dispatch_selu_(Tensor self) { return at::selu_(self); }
        #
        # *not*
        #
        #   Tensor& dispatch_selu_(Tensor self) { return at::selu_(self); }
        #
        # (NB: We can't make dispatch_selu_ take Tensor&, because the enclosing
        # codegen looks like dispatch_selu_(wrap(tensor)), and you can't take a
        # mutable reference to temporary.  Maybe we could assign it to a
        # variable itself.)
        env['simple_return_type'] = simple_return_type

        env = nested_dict(env, nested_dict(base_env, declaration))
        call_dispatch = PY_VARIABLE_CALL_DISPATCH.substitute(env)
        if requires_grad and not has_tensor_options:
            call_dispatch = PY_VARIABLE_SET_REQUIRES_GRAD.substitute(env, call_dispatch=call_dispatch,
                                                                     requires_grad=requires_grad)

        if simple_return_type == 'void':
            body.append('{call_dispatch};'.format(call_dispatch=call_dispatch))
            body.append('Py_RETURN_NONE;')
>>>>>>> b3db154e35... Updated codegen to remove TensorOptions from generated code
        else:
            argmap[arg['name']] = {'value': arg_expr, 'formal': get_cpp_formal(arg)}

    # synthetic python binding args deliver op args
    binding_argmap, binding_inits, set_requires_grad = \
        handle_python_binding_args(declaration, output_gap)
    argmap.update(binding_argmap)
    inits.extend(binding_inits)

    lambda_formals = [argmap[arg['name']]['formal'] for arg in declaration['arguments']]
    lambda_args = [argmap[arg['name']]['value'] for arg in declaration['arguments']]

    dispatch_callee = get_dispatch_callee(declaration)
    dispatch_args = get_op_args(declaration, {name: name for name, _ in argmap.items()})

    auto_no_gil = [] if declaration['with_gil'] else ['pybind11::gil_scoped_release no_gil;']

    simple_return_type = get_simple_return_type(declaration)
    if simple_return_type == 'void':
        template = PY_VARIABLE_RETURN_VOID
    else:
        template = PY_VARIABLE_WRAP

    return template.substitute(
        name=declaration['name'],
        inits=inits,
        lambda_formals=lambda_formals,
        lambda_args=lambda_args,
        dispatch_callee=dispatch_callee,
        dispatch_args=dispatch_args,
        auto_no_gil=auto_no_gil,
        set_requires_grad=set_requires_grad,
        simple_return_type=simple_return_type,
        namedtuple_typeref=declaration['namedtuple_typeref'],
    )


# arg['name'] to arg['simple_type'] for scattered tensor options fields
TENSOR_OPTIONS_FIELDS = {
    'dtype': 'ScalarType',
    'device': 'Device',
    'layout': 'Layout',
    'pin_memory': 'bool',
    'requires_grad': 'bool',
}

def handle_python_binding_args(declaration, output_gap):
    # map synthetic python binding args to op args and misc other stuff
    # note: this logic shares arcane knowledge with make_python_binding_args
    # and isn't completely airtight w.r.t. the possible contents of
    # python_binding_args. TODO

    argmap = {}
    inits = []
    set_requires_grad = ''

    pa = declaration['python_arglists']
    python_binding_args = pa['python_binding_args']

    if len(python_binding_args) == 0:
        # nothing to see here
        return argmap, inits, set_requires_grad

    args = pa['input_args'] + pa['input_kwargs'] + pa['output_args']
    binding_arg_base = len(args) + output_gap
    binding_arg_offsets = {arg['name']: i for i, arg in enumerate(python_binding_args)}

    def binding_arg_index(name):
        return binding_arg_base + binding_arg_offsets[name]

    def parse_binding_arg(name):
        binding_arg = python_binding_args[binding_arg_offsets[name]]
        expr, _ = parse_arg(binding_arg, binding_arg_index(name))
        return expr

    has_output = len(pa['output_args']) == 1
    tensor_options_arg = get_tensor_options(declaration)

    if tensor_options_arg is not None:
        # if our op has a tensor options arg, these are its scattered fields.
        # first some checks
        if has_output:
            raise RuntimeError('{}: tensor options with output arg'.format(declaration['name']))
        for arg in python_binding_args:
            typename = TENSOR_OPTIONS_FIELDS.get(arg['name'])
            if typename is None:
                raise RuntimeError(
                    '{}: unrecognized tensor options field \'{}\' in python binding arguments'.
                    format(declaration['name'], arg['name']))
            if typename != arg['simple_type']:
                raise RuntimeError(
                    '{}: unrecognized type \'{}\' for tensor options field \'{}\' in python binding arguments'.
                    format(declaration['name'], arg['type'], arg['name']))
        python_binding_argnames = [arg['name'] for arg in python_binding_args]
        if not all([key in python_binding_argnames for key in TENSOR_OPTIONS_FIELDS.keys()]):
            raise RuntimeError(
                '{}: incomplete tensor options args: {}'.
                format(declaration['name'], [arg['name'] for arg in python_binding_args]))
        # generate a gathering initialization of options struct
        argname = tensor_options_arg['name']
        inits.append(TENSOR_OPTIONS_DECL.substitute({
            'name': argname,
            'dtype': parse_binding_arg('dtype'),
            'layout': parse_binding_arg('layout'),
            'device': parse_binding_arg('device'),
            'requires_grad': parse_binding_arg('requires_grad'),
            'pin_memory': parse_binding_arg('pin_memory'),
        }))
        inits.append('torch::utils::maybe_initialize_cuda({});'.format(argname))
        # and add to op arg map
        argmap['options'] = {
            'value': argname,
            'formal': get_cpp_formal(tensor_options_arg),
        }

    else:
        # not the scattered fields of a tensor options - sort of a grab bag
        if 'dtype' in binding_arg_offsets:
            # we're an output-arg variant, check these args against output tensor
            if not has_output:
                raise RuntimeError(
                    '{}: dtype in python_binding_args without output arg'.
                    format(declaration['name']))
            if not all([name in binding_arg_offsets for name in ['layout', 'device']]):
                raise RuntimeError(
                    '{}: incomplete tensor options for output check'.
                    format(declaration['name']))
            check_type = PY_VARIABLE_CHECK_OUT_TYPE_HACK.substitute(
                out_idx=get_python_output_index(declaration),
                type_idx=binding_arg_index('dtype'),
                layout_idx=binding_arg_index('layout'),
                device_idx=binding_arg_index('device'),
            )
            inits.append(check_type)
        # we'll set requires_grad on outgoing tensor
        if 'requires_grad' not in binding_arg_offsets:
            raise RuntimeError(
                '{}: expected "requires_grad" in python_binding_args absent tensor options arg but found [{}]'.
                format(declaration['name'], [arg['name'] for arg in python_binding_args]))
        requires_grad = parse_binding_arg('requires_grad')
        set_requires_grad = '.set_requires_grad({})'.format(requires_grad)

    return argmap, inits, set_requires_grad


# handler for output/no-output overload pair
# (plugged into PY_VARIABLE_CASE as ${call_dispatch})
PY_VARIABLE_OUT = CodeTemplate("""\
if (_r.isNone(${out_idx})) {
  ${call_dispatch}
} else {
  ${call_dispatch_out}
}
""")

# handler for a single parsed signature - may be a single overload or
# a pair of overloads that whose signatures only differ in output params
PY_VARIABLE_CASE = CodeTemplate("""\
case ${i}: {
  ${body}
}
""")


def emit_dispatch_case(i, dictionary, is_python_method):
    """
    Emit dispatch code for a single parsed signature. This corresponds to either
    a single overload, or a pair that differ only in output params. In the latter
    case, a single signature is used for both and dispatching switches on the
    presence/absence of passed output args.
    - i: this signature's position in generated binding's signature list if number of
      signatures > 1, otherwise None
    - dictionary: contains a no-output overload declaration under 'base', and optionally
      a second overload with outputs under 'out'
    - true if we're generating a python method, in which case self is not parsed but
      passed directly
    """
    base_decl = dictionary['base']

    if 'out' in dictionary:
        # dispatch to output or no-output variant based on arg test
        out_decl = dictionary['out']
        out_idx = get_python_output_index(out_decl)
        output_gap = get_python_argc(out_decl) - get_python_argc(base_decl)

        call_dispatch = emit_single_dispatch(base_decl, is_python_method, output_gap)
        call_dispatch_out = emit_single_dispatch(out_decl, is_python_method)

        # dispatch output and no-output variants, branch on _r.isNone(<out_idx>)
        body = PY_VARIABLE_OUT.substitute(
            out_idx=out_idx,
            call_dispatch=call_dispatch,
            call_dispatch_out=call_dispatch_out,
        )
    else:
        # no-output version only
        body = emit_single_dispatch(base_decl, is_python_method)

    if i is not None:
        # generate case for ith overload
        return PY_VARIABLE_CASE.substitute(i=i, body=body)
    else:
        # only one overload, omit case wrapper
        return body

<<<<<<< HEAD
#
# named tuple codegen
#

def namedtuple_fieldnames(declaration):
    returns = declaration['returns']
    if len(returns) <= 1 or all(['field_name' not in x for x in returns]):
        return []
    else:
        def get_field_name(x):
=======
    def emit_dispatch(i, dictionary, base_env):
        if 'out' in dictionary:
            out_idx = len([arg for arg in dictionary['out']['arguments']
                           if not arg.get('output', False)])
            env = {}
            env['call_dispatch_out'] = emit_single_dispatch(dictionary['out'], out_idx, base_env)
            env['call_dispatch'] = emit_single_dispatch(dictionary['base'], out_idx, base_env)

            has_dtype_bind = 'dtype' in (d['name'] for d in dictionary['out'].get('python_binding_arguments', []))
            if has_dtype_bind:
                body = PY_VARIABLE_OUT_CHECK_TYPE.substitute(env, out_idx=out_idx, type_idx=out_idx + 1,
                                                             layout_idx=out_idx + 2, device_idx=out_idx + 3).split('\n')
            else:
                body = PY_VARIABLE_OUT.substitute(env, out_idx=out_idx).split('\n')
        else:
            body = emit_single_dispatch(dictionary['base'], None, base_env)

        cond = 'if' if i == 0 else '} else if'
        return PY_VARIABLE_CASE.substitute(i=i, cond=cond, call_dispatch=body)

    def check_is_factory_or_like_or_new_function(declaration):
        is_factory_or_like_or_new_function = False
        has_tensor_input_arg = False

        for arg in declaration['arguments']:
            if arg.get('output', False):
                continue

            typename = arg['simple_type']
            if typename in ['Tensor', 'TensorList']:
                has_tensor_input_arg = True
            if arg['name'] == 'requires_grad':
                raise ValueError("argument named requires_grad not supported")

        has_tensor_return = False
        for ret in declaration['returns']:
            if ret['dynamic_type'] in ['Tensor', 'TensorList']:
                # this probably won't work if one of the returns is not a tensor, but it will
                # produce a compile-time error that is obvious
                has_tensor_return = True

        category_override = declaration['category_override']
        is_like_function = name.endswith('_like') or category_override == 'like'
        is_new_function = name.startswith('new_') or category_override == 'new'
        is_factory_function = has_tensor_return and not has_tensor_input_arg or category_override == 'factory'
        is_factory_or_like_or_new_function = has_tensor_return and (is_factory_function or is_like_function or is_new_function)

        return is_factory_or_like_or_new_function

    def get_python_binding_arguments(declaration):
        python_binding_arguments = []
        has_tensor_input_arg = False
        has_type_input_arg = False
        has_options_arg = False
        for arg in declaration['arguments']:
            if arg.get('output', False):
                continue
            typename = arg['simple_type']
            if typename in ['Tensor', 'TensorList']:
                has_tensor_input_arg = True
            if arg['simple_type'] == 'Type':
                has_type_input_arg = True
            if TOUtils.check_if_factory_method(declaration['arguments']):
                has_options_arg = True
            if arg['name'] == 'requires_grad':
                raise ValueError("argument named requires_grad not supported")

        has_tensor_return = False
        for ret in declaration['returns']:
            if ret['dynamic_type'] in ['Tensor', 'TensorList']:
                # this probably won't work if one of the returns is not a tensor, but it will
                # produce a compile-time error that is obvious
                has_tensor_return = True

        category_override = declaration['category_override']
        is_like_function = name.endswith('_like') or category_override == 'like'
        is_like_function_with_options = is_like_function and has_options_arg
        is_new_function = name.startswith('new_') or category_override == 'new'
        is_new_function_with_options = is_new_function and has_options_arg
        is_factory_function = has_tensor_return and not has_tensor_input_arg or category_override == 'factory'
        is_factory_or_like_or_new_function = has_tensor_return and (is_factory_function or is_like_function or is_new_function)
        is_like_or_new_function_with_options = is_like_function_with_options or is_new_function_with_options

        if (is_factory_function and not has_type_input_arg) or has_options_arg:
            default_type = get_type_default(declaration)
            py_default_dtype = 'self.scalar_type()' if is_like_or_new_function_with_options else None
            dtype_arg = {
                'default': default_type,
                'dynamic_type': 'Type',
                'kwarg_only': True,
                'name': 'dtype',
                'type': 'const Type &',
                'simple_type': 'Type',
                'python_default_init': py_default_dtype,
            }
            python_binding_arguments.append(dtype_arg)
        if is_factory_function or is_like_or_new_function_with_options:
            py_default_layout = '*torch::getLayout(self.options().backend())' if is_like_or_new_function_with_options else None
            layout_arg = {
                'default': 'torch.strided',
                'dynamic_type': 'Layout',
                'kwarg_only': True,
                'name': 'layout',
                'type': 'const THPLayout &',
                'simple_type': 'Layout',
                'python_default_init': py_default_layout,
            }
            python_binding_arguments.append(layout_arg)
            py_default_device = 'self.device()' if is_like_or_new_function_with_options else None
            device_arg = {
                'default': 'None',
                'dynamic_type': 'Device',
                'kwarg_only': True,
                'name': 'device',
                'type': 'const Device &',
                'simple_type': 'Device',
                'python_default_init': py_default_device
            }
            python_binding_arguments.append(device_arg)
            pin_memory_arg = {
                'default': False,
                'dynamic_type': 'bool',
                'kwarg_only': True,
                'name': 'pin_memory',
                'type': 'bool',
                'simple_type': 'bool',
            }
            python_binding_arguments.append(pin_memory_arg)

        if is_factory_or_like_or_new_function:
            requires_grad_arg = {
                'default': False,
                'dynamic_type': 'bool',
                'kwarg_only': True,
                'name': 'requires_grad',
                'type': 'bool',
                'simple_type': 'bool',
            }
            python_binding_arguments.append(requires_grad_arg)

        return python_binding_arguments

    def emit_namedtuple_return_type_def(declaration, next_index):
        returns = declaration['returns']
        if len(returns) <= 1 or all(['field_name' not in x for x in returns]):
            declaration['namedtuple_return_type'] = ''
            return '', next_index
        declaration['namedtuple_type_index'] = next_index
        declaration['namedtuple_fields'] = ''
        for x in returns:
>>>>>>> b3db154e35... Updated codegen to remove TensorOptions from generated code
            # See Note [field_name versus name]
            if 'field_name' not in x:
                # When building on Windows, `PyStructSequence_UnnamedField` could not be
                # resolved by the linker for some reason, which cause error in building:
                #
                # python_nn_functions.cpp.obj : error LNK2001: unresolved external symbol
                # PyStructSequence_UnnamedField
                #
                # Thus, at this point in time, we do not support unnamed
                # fields in namedtuple; you must either name all fields,
                # or none of them.
                raise ValueError("Unnamed field is not supported by codegen")
            else:
                return x['field_name']
        return [get_field_name(x) for x in returns]

<<<<<<< HEAD
=======
        if has_self:
            env['unpack_self'] = [UNPACK_SELF]

        # generate namedtuple type declare
        next_index = 0
        for declaration in declarations:
            typedef, next_index = emit_namedtuple_return_type_def(declaration, next_index)
            env['declare_namedtuple_return_types'] += typedef

        # emit dispatch
        grouped = group_declarations(declarations)
        for i, dictionary in enumerate(grouped):
            signature = dictionary['signature']
            if has_self:
                signature = signature.replace('Tensor self, ', '')
                signature = signature.replace('Tensor self', '')
            if not has_self:
                # Use 'input' instead of 'self' for NN functions
                signature = signature.replace('Tensor self', 'Tensor input')
            if dictionary['base'].get('deprecated', False):
                signature += '|deprecated'
            env['signatures'].append('"{}",'.format(signature))
            env['dispatch'].append(emit_dispatch(i, dictionary, env))

        env['dispatch'].append('}')
        env['traceable'] = 'true' if all(should_trace(d) for d in declarations) else 'false'

        if len(declarations) == 1 and len(declarations[0]['args']) == 1 and has_self:
            tmpl = PY_VARIABLE_METHOD_NOARGS
            env['actuals'] = ['self']
            env['flags'] = 'METH_NOARGS'
            env['namedtuple_return_type'] = declarations[0]['namedtuple_return_type']
        else:
            tmpl = PY_VARIABLE_METHOD_VARARGS
            env['flags'] = 'METH_VARARGS | METH_KEYWORDS'
            env['pycfunc_voidcast'] = '(void(*)(void))'

        if not is_module and not has_self:
            env['flags'] += ' | METH_STATIC'
            env['check_has_torch_function'] = TORCH_FUNCTION_CHECK
            py_signatures.append(PY_VARIABLE_FUNCTION_VARARGS_FORWARD_DECLARATION.substitute(env))

        py_methods.append(tmpl.substitute(env))
        if name in BINARY_OP_NAMES:
            py_method_defs.append(PY_VARIABLE_METHOD_BINOP_DEF.substitute(env))
        else:
            py_method_defs.append(PY_VARIABLE_METHOD_DEF.substitute(env))
>>>>>>> b3db154e35... Updated codegen to remove TensorOptions from generated code

PY_NAMEDTUPLE_FIELDSDEF = CodeTemplate("""\
static PyStructSequence_Field ${fieldsname}[] = { ${fields,} {nullptr} };
""")

PY_NAMEDTUPLE_TYPEDEF = CodeTemplate("""\
static PyTypeObject ${typename};
static bool ${typename}_initialized = false;
if (!${typename}_initialized) {
  ${typename}_initialized = true;
  static PyStructSequence_Desc desc = { "torch.return_types.${name}", nullptr, ${fieldsname}, ${size} };
  PyStructSequence_InitType(&${typename}, &desc);
  ${typename}.tp_repr = (reprfunc)torch::utils::returned_structseq_repr;
}
""")


def emit_namedtuple_typedefs(declarations):
    """
    Generate block of named tuple type def inits, and add typeref snippets
    to declarations that use them
    """
    flddefnames = {}    # map from unique field name lists to field def name
    flddefs = []        # field def declarations
    typenames = {}      # map from unique name + field name lists to typedef name
    typedefs = []       # typedef declarations and init code

    for decl in declarations:
        fieldnames = namedtuple_fieldnames(decl)
        if fieldnames == []:
            decl['namedtuple_typeref'] = ''
            continue

        fn_key = '_'.join(fieldnames)
        fieldsname = flddefnames.get(fn_key)
        if fieldsname is None:
            fieldsname = 'NamedTuple_fields{}'.format('' if flddefs == [] else len(fielddefs))
            fields = ['{{"{}", ""}}'.format(fn) for fn in fieldnames]
            fieldsdef = PY_NAMEDTUPLE_FIELDSDEF.substitute(
                fieldsname=fieldsname,
                fields=fields
            )
            flddefnames[fn_key] = fieldsname
            flddefs.append(fieldsdef)

        name = decl['name']
        key = '{}_{}'.format(name, '_'.join(fieldnames))
        typename = typenames.get(key)
        if typename is None:
            typename = 'NamedTuple{}'.format('' if typedefs == [] else len(typedefs))
            typedef = PY_NAMEDTUPLE_TYPEDEF.substitute(
                name=name,
                typename=typename,
                size=len(fieldnames),
                fieldsname=fieldsname
            )
            typenames[key] = typename
            typedefs.append(typedef)

        decl['namedtuple_typeref'] = '&{}, '.format(typename)

    return flddefs + typedefs

#
# method impl codegen
#

def get_pycname(name):
    return 'THPVariable_{}'.format(name)


def is_noarg_binding(overloads):
    return len(overloads) == 1 and get_python_argc(overloads[0]) == 0


# python binding for all overloads of a particular function/method
PY_VARIABLE_METHOD_VARARGS = CodeTemplate(r"""\
// ${name}
static PyObject * ${pycname}(PyObject* self_, PyObject* args, PyObject* kwargs)
{
  ${method_header}
  static PythonArgParser parser({
    ${signatures}
  }, /*traceable=*/${traceable});

  ParsedArgs<${max_args}> parsed_args;
  auto _r = parser.parse(args, kwargs, parsed_args);
  ${check_has_torch_function}
  switch (_r.idx) {
    ${dispatch}
  }
  ${method_footer}
}

""")

# python binding for single-overload function/method
PY_VARIABLE_METHOD_VARARGS_SINGLETON = CodeTemplate("""\
// ${name}
static PyObject * ${pycname}(PyObject* self_, PyObject* args, PyObject* kwargs)
{
  ${method_header}
  static PythonArgParser parser({
    ${signatures}
  }, /*traceable=*/${traceable});

  ParsedArgs<${max_args}> parsed_args;
  auto _r = parser.parse(args, kwargs, parsed_args);
  ${check_has_torch_function}
  ${dispatch}
  ${method_footer}
}

""")

# python binding for a method with no args, shortcuts parsing
PY_VARIABLE_METHOD_NOARGS = CodeTemplate("""\
// ${name}
static PyObject * ${pycname}(PyObject* self_, PyObject* args)
{
  ${method_header}
  ${dispatch}
  ${method_footer}
}

""")

TORCH_FUNCTION_CHECK = """\
if (_r.has_torch_function()) {
  return handle_torch_function(_r, args, kwargs, THPVariableFunctions);
}
"""

# NOTE: we type the unpacked self as Tensor not Variable to avoid return type
# discrepancies on method resolution (e.g. Variable::detach_ returns void
# rather than Tensor &)
UNPACK_SELF = "Tensor& self = reinterpret_cast<THPVariable*>(self_)->cdata;"


def method_impl(name, declarations, is_python_method, is_module):
    """
    Generate a python binding for all overloads of an op.
    """
    for declaration in declarations:
        # formals for python binding signature
        declaration['python_arglists'] = make_python_arglists(declaration, is_python_method)

    pycname = get_pycname(name)

    method_header = ['HANDLE_TH_ERRORS']
    method_header += emit_namedtuple_typedefs(declarations)
    method_header += [UNPACK_SELF] if is_python_method else []

    method_footer = ['END_HANDLE_TH_ERRORS']

    # emit dispatch
    if is_noarg_binding(declarations):
        dispatch = emit_single_dispatch(declaration, is_python_method)
        return PY_VARIABLE_METHOD_NOARGS.substitute(
            name=name,
            pycname=pycname,
            method_header=method_header,
            dispatch=dispatch,
            method_footer=method_footer,
        )

    method_footer = ['Py_RETURN_NONE;'] + method_footer

    grouped = group_overloads(declarations, is_python_method)
    is_singleton = len(grouped) == 1

    signatures = []
    dispatch = []
    for i, dictionary in enumerate(grouped):
        signature = dictionary['signature']
        signatures.append('"{}",'.format(signature))
        overload_index = i if not is_singleton else None
        dispatch.append(emit_dispatch_case(overload_index, dictionary, is_python_method))

    if is_singleton:
        template = PY_VARIABLE_METHOD_VARARGS_SINGLETON
    else:
        template = PY_VARIABLE_METHOD_VARARGS

    if not is_module and not is_python_method:
        check_has_torch_function = TORCH_FUNCTION_CHECK
    else:
        check_has_torch_function = ''

    max_args = max([get_python_argc(decl) for decl in declarations])
    traceable = 'true' if all(should_trace(d) for d in declarations) else 'false'

    return template.substitute(
        name=name,
        pycname=pycname,
        method_header=method_header,
        max_args=max_args,
        signatures=signatures,
        traceable=traceable,
        check_has_torch_function=check_has_torch_function,
        dispatch=dispatch,
        method_footer=method_footer,
    )


#
# forward declarations
#

PY_VARIABLE_FUNCTION_VARARGS_FORWARD_DECLARATION = CodeTemplate("""\
static PyObject * ${pycname}(PyObject* self_, PyObject* args, PyObject* kwargs);
""")

PY_VARIABLE_FUNCTION_NOARGS_FORWARD_DECLARATION = CodeTemplate("""\
static PyObject * ${pycname}(PyObject* self_, PyObject* args);
""")


def forward_decls(name, declarations, is_python_method, is_module):
    if is_module or is_python_method:
        return []

    if is_noarg_binding(declarations):
        template = PY_VARIABLE_FUNCTION_NOARGS_FORWARD_DECLARATION
    else:
        template = PY_VARIABLE_FUNCTION_VARARGS_FORWARD_DECLARATION

    pycname = get_pycname(name)
    return [template.substitute(pycname=pycname)]


#
# method def (binding table entry) codegen
#

# Python binary operator dunder methods
BINARY_OP_NAMES = [
    '__lt__', '__le__',
    '__gt__', '__ge__',
    '__eq__', '__ne__',

    '__add__', '__radd__', '__iadd__',
    '__sub__', '__rsub__', '__isub__',
    '__mul__', '__rmul__', '__imul__',
    '__matmul__', '__rmatmul__', '__imatmul__',
    '__truediv__', '__rtruediv__', '__itruediv__',
    '__floordiv__', '__rfloordiv__', '__ifloordiv__',
    '__mod__', '__rmod__', '__imod__',
    '__divmod__', '__rdivmod__', '__idivmod__',
    '__pow__', '__rpow__', '__ipow__',
    '__lshift__', '__rlshift__', '__ilshift__',
    '__rshift__', '__rrshift__', '__irshift__',
    '__and__', '__rand__', '__iand__',
    '__xor__', '__rxor__', '__ixor__',
    '__or__', '__ror__', '__ior__',
]

# PyMethodDef entry for binary op, throws not implemented error
PY_VARIABLE_METHOD_BINOP_DEF = CodeTemplate("""\
{"${name}", (PyCFunction)${pycfunc_voidcast}TypeError_to_NotImplemented_<${pycname}>, ${flags}, NULL},""")

# PyMethodDef entry
PY_VARIABLE_METHOD_DEF = CodeTemplate("""\
{"${name}", (PyCFunction)${pycfunc_voidcast}${pycname}, ${flags}, NULL},""")


def method_def(name, declarations, is_python_method, is_module):
    """
    Generate method def entry.
    """
    pycname = get_pycname(name)

    if is_noarg_binding(declarations):
        pycfunc_voidcast = ''
        flags = 'METH_NOARGS' if is_python_method else 'METH_VARARGS | METH_KEYWORDS'
    else:
        pycfunc_voidcast = '(void(*)(void))'
        flags = 'METH_VARARGS | METH_KEYWORDS'

    if not is_module and not is_python_method:
        flags += ' | METH_STATIC'

    if name in BINARY_OP_NAMES:
        def_template = PY_VARIABLE_METHOD_BINOP_DEF
    else:
        def_template = PY_VARIABLE_METHOD_DEF

    return def_template.substitute(
        name=name,
        pycname=pycname,
        pycfunc_voidcast=pycfunc_voidcast,
        flags=flags,
    )

#
# overload sorting and grouping
#

def group_overloads(declarations, is_python_method):
    """Returns a list of dictionaries containing the optional keys:

       "base": the regular ATen declaration (e.g. conv2d)
       "out": the out variant (e.g. conv2d_out)
       "signature": the signature used for Python argument parsing

       Note that we merge pairs of declarations with signatures that
       are equivalent mod output arguments, and use a single entry in
       the python_arg_parser sig list for both (output arguments become
       optional)
    """
    grouped = defaultdict(dict)

    # first group by signature ignoring out arguments
    for declaration in declarations:
        signature = get_python_signature(declaration, is_python_method, skip_outputs=True)
        v = grouped[signature]
        if declaration['name'].endswith('_out'):
            v['out'] = declaration
            # prefer the signature with optional out=... arguments
            v['signature'] = get_python_signature(declaration, is_python_method)
        else:
            v['base'] = declaration
            if 'signature' not in v:
                v['signature'] = signature

    result = []
    for x, dictionary in sorted(grouped.items()):
        if 'base' not in dictionary:
            raise RuntimeError(
                "'base' not in dictionary for {}. keys are {}".format(
                    x, list(dictionary.keys())))
        result.append(dictionary)
    return sort_declarations(result)


# This function declares a partial order on declarations, and sorts them according
# to its linear extension. This is necessary, because there's some ambiguity in the
# choice of overload, and we want a different order.
#
# See Note[Order of overloads matters]
def sort_declarations(grouped_decls):

    # TODO: This is a hack!
    #
    # For some reason, when you specify a Scalar argument in a native
    # function, you get a Declarations.yaml entry that looks like this:
    #
    #   - default: 1
    #     dynamic_type: Scalar
    #     is_nullable: false
    #     kwarg_only: true
    #     name: alpha
    #     type: Scalar
    #
    # This is contrast to when there is a 'real' argument in TH
    # Declarations.cwrap; this gets (correctly?) translated into
    # dynamic_type: real, and type: Scalar.  I would like to fix this
    # at the source but I have never understood what dynamic_type is
    # supposed to be.
    def normalized_dynamic_type(arg):
        if arg['dynamic_type'] == 'real':
            return 'Scalar'
        return arg['dynamic_type']

    def is_coord_smaller(arg1, arg2):
        return normalized_dynamic_type(arg1) == 'Scalar' and arg2['dynamic_type'] == 'Tensor'

    def is_smaller(d1, d2):
        """Returns True if d1 < d2 in the partial order."""
        args1, args2 = d1['base']['arguments'], d2['base']['arguments']
        if len(args1) != len(args2):
            return False
        any_smaller = any(is_coord_smaller(arg1, arg2) for arg1, arg2 in zip(args1, args2))
        all_smaller_or_equal = all(normalized_dynamic_type(arg1) == normalized_dynamic_type(arg2) or
                                   is_coord_smaller(arg1, arg2)
                                   for arg1, arg2 in zip(args1, args2))
        return any_smaller and all_smaller_or_equal

    # Construct the relation graph
    larger_than = defaultdict(set)
    for i1, decl1 in enumerate(grouped_decls):
        for i2, decl2 in enumerate(grouped_decls):
            if is_smaller(decl1, decl2):
                larger_than[i1].add(i2)

    if not larger_than:
        return grouped_decls

    # Use a topological sort to sort decls according to the partial order.
    sorted_deps = [(i, decl) for i, decl in enumerate(grouped_decls)
                   if i not in larger_than]
    for i, decl in sorted_deps:
        for i2 in sorted(larger_than.keys()):
            larger = larger_than[i2]
            larger.discard(i)
            if not larger:
                del larger_than[i2]
                sorted_deps.append((i2, grouped_decls[i2]))

    return [decl for i, decl in sorted_deps]


#
# python signature codegen
#

SCHEMA_DEFAULT_CONVERSION_HACKS = {
    'nullptr': 'None',
    'c10::nullopt': 'None',
    '{}': 'None',
}

def get_schema_formal(arg, is_python_method):
    name = arg['name']
    typename = arg['simple_type']

    # TODO: remove this and make optional types in simple_type to be consistent across
    # tensor and other types after make Tensor? be optional instead of undefined
    if arg.get('is_nullable') and '?' not in typename:
        typename = '{}?'.format(typename)

    # s/self/input/ outside method bindings.
    # TODO remove this? doesn't rename in codegen, it's just for the parse string
    if name == 'self' and typename == 'Tensor' and not is_python_method:
        name = 'input'

    size = arg.get('size')
    if size is not None:
        typename = '{}[{}]'.format(typename, size)

    # default
    default = arg.get('default')
    if default is not None:
        default = SCHEMA_DEFAULT_CONVERSION_HACKS.get(default, default)
        return '{} {}={}'.format(typename, name, default)
    else:
        return '{} {}'.format(typename, name)


PYTHON_ARG_PARSER_SCHEMA = CodeTemplate("""\
${name}(${schema_formals})${deprecated}""")


def get_python_signature(declaration, is_python_method, skip_outputs=False):
    # Compute the Python function signature for argument parsing,
    # as specified in torch/csrc/utils/python_arg_parser.h.  WARNING:
    # this is NOT the same type signature as specified by PEP 484
    # as understood by mypy; our format was independently developed
    # and has some quirks to make it more suitable specifically
    # for error parsing.
    #
    # For a translation to mypy-valid type signatures, see
    # tools/gen_pyi.py.  If you change any logic here, please
    # check that file too.

    python_args = get_python_args(declaration)
    if skip_outputs:
        python_args = [arg for arg in python_args if not is_output(arg)]

    schema_formals = [get_schema_formal(arg, is_python_method) for arg in python_args]
    positional_argc = len(declaration['python_arglists']['input_args'])
    if len(python_args) > positional_argc:
        schema_formals.insert(positional_argc, '*')

    # Python function signature.
    # This is the string that we give to FunctionParameter, which is
    # then parsed into the actual structure which we do parsing with.
    name = op_name(declaration)
    deprecated = '|deprecated' if declaration.get('deprecated', False) else ''
    return PYTHON_ARG_PARSER_SCHEMA.substitute(
        name=name,
        schema_formals=schema_formals,
        deprecated=deprecated,
    )

#
# op args to python parsed args transform
#

def get_python_args(decl):
    arglists = decl['python_arglists']
    return \
        arglists['input_args'] + \
        arglists['input_kwargs'] + \
        arglists['output_args'] + \
        arglists['python_binding_args']


def get_python_argc(decl):
    return sum([len(arglist) for arglist in decl['python_arglists'].values()])


def get_python_output_index(decl):
    arglists = decl['python_arglists']
    return len(arglists['input_args'] + arglists['input_kwargs'])


def make_python_arglists(declaration, is_python_method):
    # produces python-ready args converted from declaration['args'],
    # partitioned into sublists by category. subslists are order, so
    # the final python arglist can be recovered by simple flattening
    # (see get_python_args())

    # partition args into sublists

    args = declaration['arguments']

    input_args = []
    input_kwargs = []
    output_args = []

    current_input_args = input_args
    for arg in args:
        if is_output(arg):
            output_args.append(arg)
        else:
            if arg.get('kwarg_only', False):
                current_input_args = input_kwargs
            current_input_args.append(arg)

    # adjustments

    # positional inputs:
    # - filter self when we're generating a method binding.else - there, it comes in as
    #   a separate Python param, not in args array
    def include(arg):
        return not (is_tensor_self(arg) and is_python_method)
    input_args = [arg for arg in input_args if include(arg)]

    # keyword inputs:
    # - filter options. after loading the yaml, an upstream step has gathered dtype,
    #   layout et al into a single tensor options arg. here we reintroduce the originals
    input_kwargs = [arg for arg in input_kwargs if not is_tensor_options(arg)]

    # outputs:
    # - coalesce multiple output args into a single 'out' arg w/type TensorList.
    # - force a default. This is so we can use this sig for both out and non-out variants
    num_outputs = len(output_args)
    if num_outputs > 1:
        for arg in output_args:
            if not arg['simple_type'] == 'Tensor':
                raise RuntimeError(
                    '{}: unsupported output argument type {}'.
                    format(declaration['name'], arg['type']))
        typename = 'TensorList'
        output_args = [{
            'default': 'None',
            'kwarg_only': True,
            'name': 'out',
            'output': True,
            'scatter_args': output_args,
            'simple_type': typename,
            'size': num_outputs,
            'type': typename,
        }]
    elif num_outputs == 1:
        output_arg = output_args[0].copy()
        output_arg['default'] = 'None'
        output_args = [output_arg]

    # make python binding args
    # these are the (re)scattered versions of the options arg omitted above.
    # TODO because these aren't guaranteed to be 100% faithful to the original
    # versions in the yaml, this recreation is a potential source of drift between
    # eager and JIT. Pull this logic out to a shared place.
    python_binding_args = make_python_binding_args(declaration)

    return {
        'input_args': input_args,
        'input_kwargs': input_kwargs,
        'output_args': output_args,
        'python_binding_args': python_binding_args,
    }

#
# python binding args
#

# TODO blowtorch
def dtype_default_type_hack(name):
    if name.startswith('randperm') or name == 'tril_indices' or name == 'triu_indices':
        return 'torch.int64'
    else:
        return 'None'


def make_python_binding_args(declaration):
    """
    Given various properties of a declaration, build a set of scattered python binding args.
    """
    name = declaration['name']
    python_binding_arguments = []
    has_tensor_input_arg = False
    has_options_arg = False
    for arg in declaration['arguments']:
        if is_output(arg):
            continue
<<<<<<< HEAD
        typename = arg['simple_type']
        if typename in ['Tensor', 'TensorList']:
            has_tensor_input_arg = True
        elif typename == 'TensorOptions':
            has_options_arg = True
        if arg['name'] == 'requires_grad':
            raise ValueError("argument named requires_grad not supported")

    has_tensor_return = False
    for ret in declaration['returns']:
        if ret['dynamic_type'] in ['Tensor', 'TensorList']:
            # this probably won't work if one of the returns is not a tensor, but it will
            # produce a compile-time error that is obvious
            has_tensor_return = True

    category_override = declaration['category_override']
    is_like_function = name.endswith('_like') or category_override == 'like'
    is_like_function_with_options = is_like_function and has_options_arg
    is_new_function = name.startswith('new_') or category_override == 'new'
    is_new_function_with_options = is_new_function and has_options_arg
    is_factory_function = has_tensor_return and not has_tensor_input_arg or category_override == 'factory'
    is_factory_or_like_or_new_function = has_tensor_return and (is_factory_function or is_like_function or is_new_function)
    is_like_or_new_function_with_options = is_like_function_with_options or is_new_function_with_options

    if is_factory_function or has_options_arg:
        default_type = dtype_default_type_hack(name)
        py_default_dtype = 'self.scalar_type()' if is_like_or_new_function_with_options else None
        dtype_arg = {
            'default': default_type,
            'dynamic_type': 'ScalarType',
            'kwarg_only': True,
            'name': 'dtype',
            'type': 'const ScalarType &',
            'simple_type': 'ScalarType',
            'python_default_init': py_default_dtype,
        }
        python_binding_arguments.append(dtype_arg)

    if is_factory_function or is_like_or_new_function_with_options:
        py_default_layout = '*torch::getLayout(self.options().backend())' if is_like_or_new_function_with_options else None
        layout_arg = {
            'default': 'torch.strided',
            'dynamic_type': 'Layout',
            'kwarg_only': True,
            'name': 'layout',
            'type': 'const THPLayout &',
            'simple_type': 'Layout',
            'python_default_init': py_default_layout,
        }
        python_binding_arguments.append(layout_arg)
        py_default_device = 'self.device()' if is_like_or_new_function_with_options else None
        device_arg = {
            'default': 'None',
            'dynamic_type': 'Device',
            'kwarg_only': True,
            'name': 'device',
            'type': 'const Device &',
            'simple_type': 'Device',
            'python_default_init': py_default_device
        }
        python_binding_arguments.append(device_arg)
        pin_memory_arg = {
            'default': False,
            'dynamic_type': 'bool',
            'kwarg_only': True,
            'name': 'pin_memory',
            'type': 'bool',
            'simple_type': 'bool',
        }
        python_binding_arguments.append(pin_memory_arg)

    if is_factory_or_like_or_new_function:
        requires_grad_arg = {
            'default': False,
            'dynamic_type': 'bool',
            'kwarg_only': True,
            'name': 'requires_grad',
            'type': 'bool',
            'simple_type': 'bool',
        }
        python_binding_arguments.append(requires_grad_arg)
=======
        # Skip `TensorOptions` in Python, as it is only used on the C++ side.
        if TOUtils.check_if_factory_method(declaration['arguments']):
            if arg['name'] in TOUtils.tensor_options_args:
                continue

        if arg.get('kwarg_only', False) and positional:
            py_formal_args.append('*')
            positional = False
        param = get_py_formal_arg(arg)
        py_formal_args.append(param)
>>>>>>> b3db154e35... Updated codegen to remove TensorOptions from generated code

    return python_binding_arguments

#
# declaration derived props, utils, etc.
# declarations are dicts loaded from Declarations.yaml,
# passed to our codegen methods by callers in gen_autograd
#

def is_tensor_self(arg):
    return arg['name'] == 'self' and arg['simple_type'] == 'Tensor'


def is_tensor_options(arg):
    return arg['simple_type'] == 'TensorOptions'


def is_scatter(arg):
    return arg.get('scatter_args') is not None

def is_output(arg):
    return arg.get('output', False)


def has_outputs(declaration):
    return any([is_output(arg) for arg in declaration['arguments']])


def get_tensor_options(declaration):
    args = [arg for arg in declaration['arguments'] if is_tensor_options(arg)]
    if len(args) == 0:
        return None
    if len(args) != 1:
        raise RuntimeError(
            '{}: multiple tensor options arguments'.
            format(declaration['name']))
    return args[0]


def has_tensor_options(declaration):
    return get_tensor_options(declaration) is not None


def is_tensor_method(declaration):
    return 'Tensor' in declaration['method_of']


def is_torch_function(declaration):
    return 'namespace' in declaration['method_of']


def is_nn_module_function(declaration):
    return declaration.get('python_module') == 'nn'


def function_namespace(declaration):
    # TODO look into why these can't all be 'torch' calls
    if has_tensor_options(declaration) or op_name(declaration).endswith('_like'):
        return 'torch'
    else:
        return 'at'


def op_name(declaration):
    name = declaration['name']
    if has_outputs(declaration):
        if not name.endswith("_out"):
            raise RuntimeError(
                '{} has output params, expecting name ending with \'_out\''.
                format(declaration['name']))
        return name[:-4]
    else:
        if name.endswith("_out"):
            raise RuntimeError(
                '{}: name ends with \'_out\', expecting output params'.
                format(declaration['name']))
        return name<|MERGE_RESOLUTION|>--- conflicted
+++ resolved
@@ -41,6 +41,9 @@
     from tools.shared.module_loader import import_module
     CodeTemplate = import_module('code_template', 'aten/src/ATen/code_template.py').CodeTemplate
 
+from tools.shared.module_loader import import_module
+TOUtils = import_module('tensor_options_utils', 'aten/src/ATen/tensor_options_utils.py')
+
 #
 # declarations blacklist
 # We skip codegen for these functions, for various reasons.
@@ -48,8 +51,6 @@
 # them out of eager-only codegen.
 # See https://github.com/pytorch/pytorch/issues/30788
 #
-from tools.shared.module_loader import import_module
-TOUtils = import_module('tensor_options_utils', 'aten/src/ATen/tensor_options_utils.py')
 
 # These functions require manual Python bindings or are not exposed to Python
 SKIP_PYTHON_BINDINGS = [
@@ -84,183 +85,6 @@
     'div(Tensor, Scalar)', 'div_(Tensor, Scalar)',
 ]
 
-<<<<<<< HEAD
-=======
-# Python binary operator dunder methods
-BINARY_OP_NAMES = [
-    '__lt__', '__le__',
-    '__gt__', '__ge__',
-    '__eq__', '__ne__',
-
-    '__add__', '__radd__', '__iadd__',
-    '__sub__', '__rsub__', '__isub__',
-    '__mul__', '__rmul__', '__imul__',
-    '__matmul__', '__rmatmul__', '__imatmul__',
-    '__truediv__', '__rtruediv__', '__itruediv__',
-    '__floordiv__', '__rfloordiv__', '__ifloordiv__',
-    '__mod__', '__rmod__', '__imod__',
-    '__divmod__', '__rdivmod__', '__idivmod__',
-    '__pow__', '__rpow__', '__ipow__',
-    '__lshift__', '__rlshift__', '__ilshift__',
-    '__rshift__', '__rrshift__', '__irshift__',
-    '__and__', '__rand__', '__iand__',
-    '__xor__', '__rxor__', '__ixor__',
-    '__or__', '__ror__', '__ior__',
-]
-
-PY_VARIABLE_METHOD_VARARGS = CodeTemplate(r"""\
-static PyObject * ${pycname}(PyObject* self_, PyObject* args, PyObject* kwargs)
-{
-  HANDLE_TH_ERRORS
-  static PythonArgParser parser({
-    ${signatures}
-  }, /*traceable=*/${traceable});
-  ${unpack_self}
-  ParsedArgs<${max_args}> parsed_args;
-  auto r = parser.parse(args, kwargs, parsed_args);
-  if (r.signature.deprecated) {
-    auto msg = c10::str(
-        "This overload of ", r.signature.name, " is deprecated:\n",
-        "${name}", r.signature.toString());
-    auto signatures = parser.get_signatures();
-    if (!signatures.empty()) {
-      msg += "\nConsider using one of the following signatures instead:";
-      for (const auto & sig : signatures) {
-        msg += "\n${name}";
-        msg += sig;
-      }
-    }
-    TORCH_WARN_ONCE(msg);
-  }
-  ${check_has_torch_function}
-  ${declare_namedtuple_return_types}
-  ${dispatch}
-  Py_RETURN_NONE;
-  END_HANDLE_TH_ERRORS
-}
-""")
-
-TORCH_FUNCTION_CHECK = """\
-if(r.has_torch_function()) {
-  return handle_torch_function(r, args, kwargs, THPVariableFunctions);
-}
-"""
-
-PY_VARIABLE_FUNCTION_VARARGS_FORWARD_DECLARATION = CodeTemplate("""\
-static PyObject * ${pycname}(PyObject* self_, PyObject* args, PyObject* kwargs);
-""")
-
-PY_VARIABLE_METHOD_NOARGS = CodeTemplate("""\
-static PyObject * ${pycname}(PyObject* self_, PyObject* args)
-{
-  HANDLE_TH_ERRORS
-  ${declare_namedtuple_return_types}
-  ${unpack_self}
-  return wrap(${namedtuple_return_type}${dispatch_name}(${actuals}));
-  END_HANDLE_TH_ERRORS
-}
-""")
-
-PY_VARIABLE_CASE = CodeTemplate("""\
-${cond} (r.idx == ${i}) {
-  ${call_dispatch}
-""")
-
-PY_VARIABLE_OUT = CodeTemplate("""\
-if (r.isNone(${out_idx})) {
-  ${call_dispatch}
-} else {
-  ${call_dispatch_out}
-}
-""")
-
-PY_VARIABLE_OUT_CHECK_TYPE = CodeTemplate("""\
-if (r.isNone(${out_idx})) {
-  ${call_dispatch}
-} else {
-  check_out_type_matches(r.tensor(${out_idx}), r.scalartype(${type_idx}), r.isNone(${type_idx}),
-                         r.layout(${layout_idx}), r.isNone(${layout_idx}),
-                         r.device(${device_idx}), r.isNone(${device_idx}));
-  ${call_dispatch_out}
-}
-""")
-
-PY_VARIABLE_CALL_DISPATCH = CodeTemplate("""\
-${dispatch_name}(${actuals})""")
-
-PY_VARIABLE_SET_REQUIRES_GRAD = CodeTemplate("""\
-${call_dispatch}.set_requires_grad(${requires_grad})""")
-
-PY_VARIABLE_WRAP = CodeTemplate("""\
-return wrap(${namedtuple_return_type}${call_dispatch});""")
-
-PY_VARIABLE_DISPATCH = CodeTemplate("""\
-inline ${simple_return_type} ${dispatch_name}(${formal_args}) {
-  ${tensor_options}
-  ${initialize_cuda}
-  ${AutoNoGIL}
-  return ${dispatch_call}(${dispatch_args});
-}
-""")
-
-PY_VARIABLE_METHOD_DEF = CodeTemplate("""\
-{"${name}", (PyCFunction)${pycfunc_voidcast}${pycname}, ${flags}, NULL},""")
-
-PY_VARIABLE_METHOD_BINOP_DEF = CodeTemplate("""\
-{"${name}", (PyCFunction)${pycfunc_voidcast}TypeError_to_NotImplemented_<${pycname}>, ${flags}, NULL},""")
-
-PY_RETURN_NAMEDTUPLE_DEF = CodeTemplate("""\
-static PyStructSequence_Field fields${namedtuple_type_index}[] = {
-  ${namedtuple_fields} {nullptr}
-};
-static PyStructSequence_Desc desc${namedtuple_type_index} = {
-  "torch.return_types.${name}", nullptr,
-  fields${namedtuple_type_index}, ${namedtuple_size}
-};
-static PyTypeObject type${namedtuple_type_index};
-static bool namedtuple_type_initialized${namedtuple_type_index} = false;
-if (!namedtuple_type_initialized${namedtuple_type_index}) {
-  PyStructSequence_InitType(&type${namedtuple_type_index}, &desc${namedtuple_type_index});
-  type${namedtuple_type_index}.tp_repr = (reprfunc)torch::utils::returned_structseq_repr;
-  namedtuple_type_initialized${namedtuple_type_index} = true;
-}
-""")
-
-UNPACK_SELF = "auto& self = reinterpret_cast<THPVariable*>(self_)->cdata;"
-
-PYTHON_FUNCTION_SIGNATURE = CodeTemplate("""\
-${name}(${py_formal_args})""")
-
-# XXX: if you got here because of an assertion failure, it doesn't mean
-# it's enough to just extend the list here. Before you do this, make sure
-# to add an appropriate wrap() overload in torch/csrc/autograd/utils/wrap_outputs.h.
-SUPPORTED_RETURN_TYPES = {
-    'Tensor',
-    'std::tuple<Tensor,Tensor>',
-    'std::tuple<Tensor,Tensor,Tensor>',
-    'std::tuple<Tensor,Tensor,Tensor,Tensor>',
-    'std::tuple<Tensor,Tensor,Tensor,Tensor,Tensor>',
-    'std::tuple<Tensor,Tensor,Tensor,int64_t>',
-    'std::tuple<Tensor,Tensor,double,int64_t>',
-    'std::tuple<Tensor,Tensor,Tensor,Tensor,int64_t>',
-    'std::tuple<Tensor,Tensor,double,Tensor,int64_t>',
-    'std::vector<Tensor>',
-    'Scalar', 'bool', 'int64_t', 'void*', 'void',
-    'QScheme', 'double',
-    'IntArrayRef',
-    'ScalarType'
-}
-
-TENSOR_OPTIONS = CodeTemplate("""\
-const auto options = TensorOptions()
-    .dtype(${dtype})
-    .device(${device})
-    .layout(${layout}.layout)
-    .requires_grad(${requires_grad})
-    .pinned_memory(${pin_memory});
-""")
-
->>>>>>> b3db154e35... Updated codegen to remove TensorOptions from generated code
 def should_generate_python_binding(declaration):
     name = declaration['name']
     for pattern in SKIP_PYTHON_BINDINGS:
@@ -371,37 +195,13 @@
         py_methods.append(method_impl(name, overload_decls, is_python_method, is_module))
         py_method_defs.append(method_def(name, overload_decls, is_python_method, is_module))
         py_forwards.extend(forward_decls(name, overload_decls, is_python_method, is_module))
-    py_method_dispatch = []
-
-    unpack_methods = {
-        'const Tensor &': 'tensor',
-        'Tensor &': 'tensor',
-        'Generator *': 'generator',
-        'Storage &': 'storage',
-        'const Type &': 'scalartype',
-        'const THPLayout &': 'layout',
-        'const Device &': 'device',
-        'c10::optional<DimnameList>': 'toDimnameListOptional',
-        'c10::optional<ScalarType>': 'scalartypeOptional',
-        'c10::optional<Device>': 'deviceOptional',
-        'c10::optional<Layout>': 'layoutOptional',
-        'c10::optional<MemoryFormat>': 'memoryformatOptional',
-        'c10::optional<Scalar>': 'scalarOptional',
-        'c10::optional<int64_t>': 'toInt64Optional',
-        'c10::optional<bool>': 'toBoolOptional',
-        'c10::optional<double>': 'toDoubleOptional',
-        'IntArrayRef': 'intlist',
-        'int64_t': 'toInt64',
-        'bool': 'toBool',
-        'double': 'toDouble',
-        'std::string': 'string',
-    }
 
     return {
         'py_forwards': py_forwards,
         'py_methods': py_methods,
         'py_method_defs': py_method_defs,
     }
+
 
 #
 # extracting and storing parsed args
@@ -419,6 +219,8 @@
     'c10::optional<DimnameList>': 'toDimnameListOptional',
     'c10::optional<ScalarType>': 'scalartypeOptional',
     'c10::optional<MemoryFormat>': 'memoryformatOptional',
+    'c10::optional<Layout>': 'layoutOptional',
+    'c10::optional<Device>': 'deviceOptional',
     'c10::optional<Scalar>': 'scalarOptional',
     'c10::optional<int64_t>': 'toInt64Optional',
     'c10::optional<bool>': 'toBoolOptional',
@@ -426,6 +228,8 @@
     'IntArrayRef': 'intlist',
     'Scalar': 'scalar',
     'ScalarType': 'scalartype',
+    'Layout': 'layout',
+    'Device': 'device',
     'Dimname': 'dimname',
     'DimnameList': 'dimnamelist',
     'TensorList': 'tensorlist',
@@ -457,23 +261,23 @@
         default_init = arg['python_default_init']
         if typename not in UNPACK_WITH_DEFAULT_METHODS:
             raise RuntimeError(
-                'type \'{}\' is not supported in python_default_init'.
+                'type \'{0}\' is not supported in python_default_init'.
                 format(typename))
         unpack_with_default = UNPACK_WITH_DEFAULT_METHODS[typename]
-        return '_r.{}({}, {})'.format(unpack_with_default, arg_index, default_init)
+        return '_r.{0}({1}, {2})'.format(unpack_with_default, arg_index, default_init)
 
     size = arg.get('size')
     if size is not None:
         if typename not in UNPACK_WITH_SIZE_METHODS:
             raise RuntimeError(
-                'type \'{}\' with definite size ({}) is not supported'.
+                'type \'{0}\' with definite size ({1}) is not supported'.
                 format(typename, size))
         unpack_with_size = UNPACK_WITH_SIZE_METHODS[typename].format(size)
-        return '_r.{}({})'.format(unpack_with_size, arg_index)
+        return '_r.{0}({1})'.format(unpack_with_size, arg_index)
 
     unpack = UNPACK_METHODS.get(typename)
     if unpack is None:
-        raise RuntimeError('type \'{}\' is not supported'.format(typename))
+        raise RuntimeError('type \'{0}\' is not supported'.format(typename))
 
     return '_r.{}({})'.format(unpack, arg_index)
 
@@ -584,9 +388,13 @@
 def get_dispatch_callee(declaration):
     # format the name of the receiving function or method
     if is_tensor_method(declaration):
+        if TOUtils.check_if_factory_method(declaration['arguments']):
+            return 'self._{}'.format(declaration['name'])
         return 'self.{}'.format(declaration['name'])
     elif is_torch_function(declaration):
         namespace = function_namespace(declaration)
+        if TOUtils.check_if_factory_method(declaration['arguments']):
+            return '{}::_{}'.format(namespace, declaration['name'])
         return '{}::{}'.format(namespace, declaration['name'])
     else:
         raise RuntimeError('could not dispatch, neither namespace function nor Tensor method')
@@ -685,275 +493,6 @@
                     'value': '{}[{}]'.format(arg_expr, j),
                     'formal': get_cpp_formal(elem, ensure_temp_safe=False),
                 }
-=======
-    def emit_single_dispatch(declaration, out_idx, base_env):
-        env = {}
-        simple_return_type = declaration['return_type'].replace(' &', '')
-        assert simple_return_type in SUPPORTED_RETURN_TYPES, \
-            declaration['name'] + ' returns unsupported type: ' + simple_return_type
-
-        body = []
-        actuals = []
-        formal_args = []
-        arg_idx = 0
-
-        def is_output(arg):
-            return arg.get('output', False)
-
-        inputs = [arg for arg in declaration['arguments'] if not is_output(arg)]
-        outputs = [arg for arg in declaration['arguments'] if is_output(arg)]
-        has_tensor_options = TOUtils.check_if_factory_method(declaration['arguments'])
-
-        def get_type_args(args):
-            return [arg for arg in args if arg['simple_type'] == 'Type']
-        type_actual_args = get_type_args(declaration['arguments'])
-        type_binding_args = get_type_args(declaration['python_binding_arguments'])
-        assert len(type_actual_args + type_binding_args) <= 1
-        if type_binding_args and len(outputs) == 0:
-            # out(s) determines the dtype if it is present, so only use this if there are no outputs.
-            type_args = type_binding_args
-        else:
-            type_args = type_actual_args
-
-        if type_args and len(outputs) > 1:
-            raise RuntimeError("Not supported: type dispatched parameter with multiple outputs")
-
-        def unpack_variable(name, unpack_expr, typename):
-            # optional<ArrayRef<T>> are special. The PythonArgParser returns an
-            # optional<vector<T>>, which cannot be implicitly converted to
-            # optional<ArrayRef<T>>. One needs to unwrap the optional and rewrap.
-            if typename == 'c10::optional<DimnameList>':
-                result = """\
-                    auto __{name} = {expr};
-                    c10::optional<{typ}> {name} = __{name} ? c10::make_optional({typ}(__{name}.value())) : c10::nullopt;
-                """.format(name=name, expr=unpack_expr, typ='DimnameList')
-                return [line.strip() for line in result.split('\n')]
-
-            return ['auto {} = {};'.format(name, unpack_expr)]
-
-        def parse_arg(arg, arg_index, unpack_args=False):
-            name = arg['name']
-            typename = arg['type']
-            if typename.startswith('IntArrayRef['):
-                typename = 'IntArrayRef'
-            if typename.startswith('LongTensor'):
-                typename = 'Tensor'
-            if typename == 'c10::optional<DimnameList>':
-                unpack_args = True
-
-            if arg.get('python_default_init'):
-                assert typename in unpack_with_default_methods, \
-                    '`{}` type is not supported in python_default_init'.format(typename)
-                unpack_with_default = unpack_with_default_methods.get(typename)
-                default_expr = arg.get('python_default_init')
-                expr = 'r.{}({}, {})'.format(unpack_with_default, arg_index, default_expr)
-            else:
-                unpack = unpack_methods.get(typename, typename.lower())
-                expr = 'r.{}({})'.format(unpack, arg_index)
-
-            if unpack_args:
-                body.extend(unpack_variable(name, expr, typename))
-                expr = name
-
-            dispatch_type = typename
-            if dispatch_type == 'Tensor':
-                dispatch_type = 'const Tensor &'
-            elif dispatch_type == 'Tensor &':
-                dispatch_type = 'Tensor'
-            elif dispatch_type == 'const Device &':
-                dispatch_type = 'c10::optional<int32_t>'
-            formal = '{} {}'.format(dispatch_type, name)
-            return expr, formal
-
-        def append_actuals_formals(actual, formal):
-            actuals.append(actual)
-            formal_args.append(formal)
-
-        # We always want to unpack when we have TensorOptions.
-        unpack = has_tensor_options
-        for arg in inputs:
-            if out_idx is not None and arg_idx == out_idx:
-                # skip output
-                arg_idx += 1
-
-            #[CHECK THIS]
-            if has_tensor_options and arg['name'] in ['dtype', 'layout', 'device', 'pin_memory']:
-                expr, formal = parse_arg(arg, arg_idx)
-                actuals.append(arg['name'])
-                formal_args.append(formal)
-                continue
-            if arg['simple_type'] in ['Type', 'TensorOptions']:
-                continue
-            if has_self and arg['name'] == 'self':
-                formal_args.append('Tensor & self')
-                actuals.append('self')
-                continue
-            append_actuals_formals(*parse_arg(arg, arg_idx, unpack))
-            arg_idx += 1
-
-        # This is a hack to insert 'requires_grad'.
-        # Please see [Add requires_grad to native_functions.yaml and potentially to TensorOptions object]
-        # In the tracking issue https://github.com/pytorch/pytorch/issues/30405
-        if has_tensor_options and check_is_factory_or_like_or_new_function(declaration):
-            added = False
-            i = 0
-            for f in formal_args:
-                if f == 'c10::optional<bool> pin_memory':
-                    formal_args.insert(i + 1, 'c10::optional<bool> requires_grad')
-                    actuals.insert(i + 1, 'requires_grad')
-                    added = True
-                    break
-                else:
-                    i += 1
-
-            if not added:
-                formal_args.append('c10::optional<bool> requires_grad')
-                actuals.append('requires_grad')
-
-        if len(outputs) == 1:
-            append_actuals_formals(*parse_arg(outputs[0], arg_idx))
-        elif len(outputs) > 1:
-            N = len(outputs)
-            body.append('auto results = r.tensorlist_n<{}>({});'.format(N, arg_idx))
-            for i, arg in enumerate(outputs):
-                formal_args.append('Tensor & {}'.format(arg['name']))
-                actuals.append('results[{}]'.format(i))
-
-        layout = None
-        parsed_type_args = None
-        # type args go after the outputs to match the signature generation.
-        arg_idx = arg_idx if out_idx is None else out_idx + 1
-        for arg in type_args:
-            parsed_type_args = parse_arg(arg, arg_idx)
-            arg_idx += 1
-
-        # check python_binding_arguments
-        requires_grad = None
-        python_binding_arguments = declaration.get('python_binding_arguments', [])
-        if 'dtype' in (a['name'] for a in python_binding_arguments):
-            if not has_tensor_options:
-                arg_idx += 1
-
-        if 'layout' in (a['name'] for a in python_binding_arguments):
-            layout_idx, device_idx, pin_memory_idx, requires_grad_idx = (arg_idx, arg_idx + 1, arg_idx + 2, arg_idx + 3)
-        else:
-            device_idx, pin_memory_idx, requires_grad_idx = (arg_idx, arg_idx + 1, arg_idx + 2)
-
-        device = None
-        for arg in python_binding_arguments:
-            if arg['name'] == 'dtype' and arg['simple_type'] == 'Type':
-                pass  # already handled by type_dispatched_args
-            elif arg['name'] == 'layout' and arg['simple_type'] == 'Layout':
-                # out(s) determines the type and layout if it is present, so only use this if there are no outputs.
-                if len(outputs) == 0:
-                    layout = parse_arg(arg, layout_idx)[0]
-            elif arg['name'] == 'device' and arg['simple_type'] == 'Device':
-                if len(outputs) == 0:
-                    assert parsed_type_args
-                    assert layout
-                    device, device_type = parse_arg(arg, device_idx)
-
-                    if not has_tensor_options:
-                        # add type, device formals and corresponding actuals.
-                        # The type actual is the ATen type mapped from (ScalarType, Layout, Device)
-                        # The device actual is the corresponding AutoGPU index for the Device.
-                        formal_args.append(parsed_type_args[1])
-                        formal_args.append(device_type)
-                        actuals.append("torch::getVariableType({}, {}, {})".format(parsed_type_args[0], layout, device))
-                        actuals.append('{}.index()'.format(device))
-
-            elif arg['name'] == 'requires_grad' and arg['simple_type'] == 'bool':
-                requires_grad = parse_arg(arg, requires_grad_idx)[0]
-            elif arg['name'] == 'pin_memory' and arg['simple_type'] == 'bool':
-                pin_memory = parse_arg(arg, pin_memory_idx)[0]
-            else:
-                raise RuntimeError(("found {} in python_binding_arguments but only "
-                                    "\"bool pin_memory\", \"bool requires_grad\", \"ScalarType dtype\", \"Layout layout\", "
-                                    "\"Device device\" are supported".format(arg)))
-
-        dtype = parsed_type_args[0] if parsed_type_args else None
-        add_requires_grad = check_is_factory_or_like_or_new_function(declaration)
-
-        if has_tensor_options:
-            body.append('auto dtype = ' + dtype + ';')
-            body.append('auto layout = ' + layout + '.layout;')
-            body.append('auto device = ' + device + ';')
-            body.append('auto pin_memory = ' + pin_memory + ';')
-
-            if add_requires_grad:
-                body.append("auto requires_grad = " + requires_grad + ";")
-
-        env['unpack_args'] = []
-        env['formal_args'] = formal_args
-        env['actuals'] = actuals
-
-        if 'call_args' in declaration:
-            env['dispatch_args'] = declaration['call_args']
-        else:
-            env['dispatch_args'] = [arg['name'] for arg in declaration['arguments']]
-
-        if 'Tensor' in declaration['method_of']:
-            env['dispatch_args'] = [arg for arg in env['dispatch_args'] if arg != 'self']
-            if has_tensor_options:
-                env['dispatch_call'] = 'self._{}'.format(declaration['name'])
-            else:
-                env['dispatch_call'] = 'self.{}'.format(declaration['name'])
-        elif 'namespace' in declaration['method_of']:
-            namespace = 'torch' if (has_tensor_options or declaration['name'].endswith('_like')) else 'at'
-            if has_tensor_options:
-                env['dispatch_call'] = '{}::_{}'.format(namespace, declaration['name'])
-            else:
-                env['dispatch_call'] = '{}::{}'.format(namespace, declaration['name'])
-        else:
-            raise RuntimeError('could not dispatch, neither namespace function nor Tensor method')
-
-        if has_tensor_options:
-            env['initialize_cuda'] = 'torch::utils::maybe_initialize_cuda(options);'
-            if add_requires_grad:
-                env['tensor_options'] = "const auto options = TensorOptions().dtype(dtype).device(device) \
-                    .layout(layout).pinned_memory(pin_memory).requires_grad(requires_grad);"
-
-                if not 'Tensor' in declaration['method_of']:
-                    env['dispatch_args'].insert(env['dispatch_args'].index('pin_memory') + 1, 'requires_grad')
-            else:
-                env['tensor_options'] = "const auto options = TensorOptions().dtype(dtype).device(device) \
-                    .layout(layout).pinned_memory(pin_memory);"
-        else:
-            env['initialize_cuda'] = ''
-            env['tensor_options'] = ''
-
-        env['AutoNoGIL'] = 'pybind11::gil_scoped_release no_gil;' if not declaration['with_gil'] else ''
-
-        # Use the simple_return_type (Tensor) rather than the fancy return type
-        # (Tensor &).  This is important because the dispatch functions take
-        # mutable arguments *by value*, not by reference.  If you then return
-        # a a reference to such an argument, you will now have a pointer to a
-        # dangling stack entry.  Not good.
-        #
-        # You want:
-        #
-        #   Tensor dispatch_selu_(Tensor self) { return at::selu_(self); }
-        #
-        # *not*
-        #
-        #   Tensor& dispatch_selu_(Tensor self) { return at::selu_(self); }
-        #
-        # (NB: We can't make dispatch_selu_ take Tensor&, because the enclosing
-        # codegen looks like dispatch_selu_(wrap(tensor)), and you can't take a
-        # mutable reference to temporary.  Maybe we could assign it to a
-        # variable itself.)
-        env['simple_return_type'] = simple_return_type
-
-        env = nested_dict(env, nested_dict(base_env, declaration))
-        call_dispatch = PY_VARIABLE_CALL_DISPATCH.substitute(env)
-        if requires_grad and not has_tensor_options:
-            call_dispatch = PY_VARIABLE_SET_REQUIRES_GRAD.substitute(env, call_dispatch=call_dispatch,
-                                                                     requires_grad=requires_grad)
-
-        if simple_return_type == 'void':
-            body.append('{call_dispatch};'.format(call_dispatch=call_dispatch))
-            body.append('Py_RETURN_NONE;')
->>>>>>> b3db154e35... Updated codegen to remove TensorOptions from generated code
         else:
             argmap[arg['name']] = {'value': arg_expr, 'formal': get_cpp_formal(arg)}
 
@@ -968,6 +507,21 @@
 
     dispatch_callee = get_dispatch_callee(declaration)
     dispatch_args = get_op_args(declaration, {name: name for name, _ in argmap.items()})
+
+    if check_is_factory_or_like_or_new_function(declaration) and not is_tensor_method(declaration):
+        if 'c10::optional<bool> pin_memory' in lambda_formals:
+            lambda_formals.insert(lambda_formals.index('c10::optional<bool> pin_memory') + 1, 'c10::optional<bool> requires_grad')
+
+        if 'pin_memory' in dispatch_args:
+            dispatch_args.insert(dispatch_args.index('pin_memory') + 1, 'requires_grad')
+
+        if 'pin_memory' in lambda_args:
+            lambda_args.insert(lambda_args.index('pin_memory') + 1, 'requires_grad')
+
+        if TOUtils.check_hack(declaration['name']):
+            for arg in dispatch_args:
+                if arg in TOUtils.tensor_options_args:
+                    dispatch_args[dispatch_args.index(arg)] = arg + ".value()"
 
     auto_no_gil = [] if declaration['with_gil'] else ['pybind11::gil_scoped_release no_gil;']
 
@@ -1000,6 +554,36 @@
     'requires_grad': 'bool',
 }
 
+def check_is_factory_or_like_or_new_function(declaration):
+    is_factory_or_like_or_new_function = False
+    has_tensor_input_arg = False
+
+    for arg in declaration['arguments']:
+        if arg.get('output', False):
+            continue
+
+        typename = arg['simple_type']
+        if typename in ['Tensor', 'TensorList']:
+            has_tensor_input_arg = True
+        if arg['name'] == 'requires_grad':
+            raise ValueError("argument named requires_grad not supported")
+
+    has_tensor_return = False
+    for ret in declaration['returns']:
+        if ret['dynamic_type'] in ['Tensor', 'TensorList']:
+            # this probably won't work if one of the returns is not a tensor, but it will
+            # produce a compile-time error that is obvious
+            has_tensor_return = True
+
+    name = declaration['name']
+    category_override = declaration['category_override']
+    is_like_function = name.endswith('_like') or category_override == 'like'
+    is_new_function = name.startswith('new_') or category_override == 'new'
+    is_factory_function = has_tensor_return and not has_tensor_input_arg or category_override == 'factory'
+    is_factory_or_like_or_new_function = has_tensor_return and (is_factory_function or is_like_function or is_new_function)
+
+    return is_factory_or_like_or_new_function
+
 def handle_python_binding_args(declaration, output_gap):
     # map synthetic python binding args to op args and misc other stuff
     # note: this logic shares arcane knowledge with make_python_binding_args
@@ -1030,9 +614,9 @@
         return expr
 
     has_output = len(pa['output_args']) == 1
-    tensor_options_arg = get_tensor_options(declaration)
-
-    if tensor_options_arg is not None:
+    #tensor_options_arg = get_tensor_options(declaration)
+
+    if has_tensor_options(declaration):
         # if our op has a tensor options arg, these are its scattered fields.
         # first some checks
         if has_output:
@@ -1053,7 +637,9 @@
                 '{}: incomplete tensor options args: {}'.
                 format(declaration['name'], [arg['name'] for arg in python_binding_args]))
         # generate a gathering initialization of options struct
-        argname = tensor_options_arg['name']
+
+        #argname = tensor_options_arg['name']
+        argname = "options"
         inits.append(TENSOR_OPTIONS_DECL.substitute({
             'name': argname,
             'dtype': parse_binding_arg('dtype'),
@@ -1062,13 +648,38 @@
             'requires_grad': parse_binding_arg('requires_grad'),
             'pin_memory': parse_binding_arg('pin_memory'),
         }))
+        inits.append('auto dtype = {0};'.format(parse_binding_arg('dtype')))
+        inits.append('auto layout = {0}.layout;'.format(parse_binding_arg('layout')))
+        inits.append('auto device = {0};'.format(parse_binding_arg('device')))
+        inits.append('auto pin_memory = {0};'.format(parse_binding_arg('pin_memory')))
+        inits.append('auto requires_grad = {0};'.format(parse_binding_arg('requires_grad')))
+
         inits.append('torch::utils::maybe_initialize_cuda({});'.format(argname))
         # and add to op arg map
-        argmap['options'] = {
-            'value': argname,
-            'formal': get_cpp_formal(tensor_options_arg),
+        #argmap['options'] = {
+        #    'value': argname,
+        #    'formal': get_cpp_formal(tensor_options_arg),
+        #}
+        argmap['dtype'] = {
+            'value': 'dtype',
+            'formal': 'c10::optional<ScalarType> dtype',
         }
-
+        argmap['device'] = {
+            'value': 'device',
+            'formal': 'c10::optional<Device> device',
+        }
+        argmap['layout'] = {
+            'value': 'layout',
+            'formal': 'c10::optional<Layout> layout',
+        }
+        argmap['pin_memory'] = {
+            'value': 'pin_memory',
+            'formal': 'c10::optional<bool> pin_memory',
+        }
+        argmap['requires_grad'] = {
+            'value': 'requires_grad',
+            'formal': 'c10::optional<bool> requires_grad',
+        }
     else:
         # not the scattered fields of a tensor options - sort of a grab bag
         if 'dtype' in binding_arg_offsets:
@@ -1159,7 +770,6 @@
         # only one overload, omit case wrapper
         return body
 
-<<<<<<< HEAD
 #
 # named tuple codegen
 #
@@ -1170,158 +780,6 @@
         return []
     else:
         def get_field_name(x):
-=======
-    def emit_dispatch(i, dictionary, base_env):
-        if 'out' in dictionary:
-            out_idx = len([arg for arg in dictionary['out']['arguments']
-                           if not arg.get('output', False)])
-            env = {}
-            env['call_dispatch_out'] = emit_single_dispatch(dictionary['out'], out_idx, base_env)
-            env['call_dispatch'] = emit_single_dispatch(dictionary['base'], out_idx, base_env)
-
-            has_dtype_bind = 'dtype' in (d['name'] for d in dictionary['out'].get('python_binding_arguments', []))
-            if has_dtype_bind:
-                body = PY_VARIABLE_OUT_CHECK_TYPE.substitute(env, out_idx=out_idx, type_idx=out_idx + 1,
-                                                             layout_idx=out_idx + 2, device_idx=out_idx + 3).split('\n')
-            else:
-                body = PY_VARIABLE_OUT.substitute(env, out_idx=out_idx).split('\n')
-        else:
-            body = emit_single_dispatch(dictionary['base'], None, base_env)
-
-        cond = 'if' if i == 0 else '} else if'
-        return PY_VARIABLE_CASE.substitute(i=i, cond=cond, call_dispatch=body)
-
-    def check_is_factory_or_like_or_new_function(declaration):
-        is_factory_or_like_or_new_function = False
-        has_tensor_input_arg = False
-
-        for arg in declaration['arguments']:
-            if arg.get('output', False):
-                continue
-
-            typename = arg['simple_type']
-            if typename in ['Tensor', 'TensorList']:
-                has_tensor_input_arg = True
-            if arg['name'] == 'requires_grad':
-                raise ValueError("argument named requires_grad not supported")
-
-        has_tensor_return = False
-        for ret in declaration['returns']:
-            if ret['dynamic_type'] in ['Tensor', 'TensorList']:
-                # this probably won't work if one of the returns is not a tensor, but it will
-                # produce a compile-time error that is obvious
-                has_tensor_return = True
-
-        category_override = declaration['category_override']
-        is_like_function = name.endswith('_like') or category_override == 'like'
-        is_new_function = name.startswith('new_') or category_override == 'new'
-        is_factory_function = has_tensor_return and not has_tensor_input_arg or category_override == 'factory'
-        is_factory_or_like_or_new_function = has_tensor_return and (is_factory_function or is_like_function or is_new_function)
-
-        return is_factory_or_like_or_new_function
-
-    def get_python_binding_arguments(declaration):
-        python_binding_arguments = []
-        has_tensor_input_arg = False
-        has_type_input_arg = False
-        has_options_arg = False
-        for arg in declaration['arguments']:
-            if arg.get('output', False):
-                continue
-            typename = arg['simple_type']
-            if typename in ['Tensor', 'TensorList']:
-                has_tensor_input_arg = True
-            if arg['simple_type'] == 'Type':
-                has_type_input_arg = True
-            if TOUtils.check_if_factory_method(declaration['arguments']):
-                has_options_arg = True
-            if arg['name'] == 'requires_grad':
-                raise ValueError("argument named requires_grad not supported")
-
-        has_tensor_return = False
-        for ret in declaration['returns']:
-            if ret['dynamic_type'] in ['Tensor', 'TensorList']:
-                # this probably won't work if one of the returns is not a tensor, but it will
-                # produce a compile-time error that is obvious
-                has_tensor_return = True
-
-        category_override = declaration['category_override']
-        is_like_function = name.endswith('_like') or category_override == 'like'
-        is_like_function_with_options = is_like_function and has_options_arg
-        is_new_function = name.startswith('new_') or category_override == 'new'
-        is_new_function_with_options = is_new_function and has_options_arg
-        is_factory_function = has_tensor_return and not has_tensor_input_arg or category_override == 'factory'
-        is_factory_or_like_or_new_function = has_tensor_return and (is_factory_function or is_like_function or is_new_function)
-        is_like_or_new_function_with_options = is_like_function_with_options or is_new_function_with_options
-
-        if (is_factory_function and not has_type_input_arg) or has_options_arg:
-            default_type = get_type_default(declaration)
-            py_default_dtype = 'self.scalar_type()' if is_like_or_new_function_with_options else None
-            dtype_arg = {
-                'default': default_type,
-                'dynamic_type': 'Type',
-                'kwarg_only': True,
-                'name': 'dtype',
-                'type': 'const Type &',
-                'simple_type': 'Type',
-                'python_default_init': py_default_dtype,
-            }
-            python_binding_arguments.append(dtype_arg)
-        if is_factory_function or is_like_or_new_function_with_options:
-            py_default_layout = '*torch::getLayout(self.options().backend())' if is_like_or_new_function_with_options else None
-            layout_arg = {
-                'default': 'torch.strided',
-                'dynamic_type': 'Layout',
-                'kwarg_only': True,
-                'name': 'layout',
-                'type': 'const THPLayout &',
-                'simple_type': 'Layout',
-                'python_default_init': py_default_layout,
-            }
-            python_binding_arguments.append(layout_arg)
-            py_default_device = 'self.device()' if is_like_or_new_function_with_options else None
-            device_arg = {
-                'default': 'None',
-                'dynamic_type': 'Device',
-                'kwarg_only': True,
-                'name': 'device',
-                'type': 'const Device &',
-                'simple_type': 'Device',
-                'python_default_init': py_default_device
-            }
-            python_binding_arguments.append(device_arg)
-            pin_memory_arg = {
-                'default': False,
-                'dynamic_type': 'bool',
-                'kwarg_only': True,
-                'name': 'pin_memory',
-                'type': 'bool',
-                'simple_type': 'bool',
-            }
-            python_binding_arguments.append(pin_memory_arg)
-
-        if is_factory_or_like_or_new_function:
-            requires_grad_arg = {
-                'default': False,
-                'dynamic_type': 'bool',
-                'kwarg_only': True,
-                'name': 'requires_grad',
-                'type': 'bool',
-                'simple_type': 'bool',
-            }
-            python_binding_arguments.append(requires_grad_arg)
-
-        return python_binding_arguments
-
-    def emit_namedtuple_return_type_def(declaration, next_index):
-        returns = declaration['returns']
-        if len(returns) <= 1 or all(['field_name' not in x for x in returns]):
-            declaration['namedtuple_return_type'] = ''
-            return '', next_index
-        declaration['namedtuple_type_index'] = next_index
-        declaration['namedtuple_fields'] = ''
-        for x in returns:
->>>>>>> b3db154e35... Updated codegen to remove TensorOptions from generated code
             # See Note [field_name versus name]
             if 'field_name' not in x:
                 # When building on Windows, `PyStructSequence_UnnamedField` could not be
@@ -1338,56 +796,6 @@
                 return x['field_name']
         return [get_field_name(x) for x in returns]
 
-<<<<<<< HEAD
-=======
-        if has_self:
-            env['unpack_self'] = [UNPACK_SELF]
-
-        # generate namedtuple type declare
-        next_index = 0
-        for declaration in declarations:
-            typedef, next_index = emit_namedtuple_return_type_def(declaration, next_index)
-            env['declare_namedtuple_return_types'] += typedef
-
-        # emit dispatch
-        grouped = group_declarations(declarations)
-        for i, dictionary in enumerate(grouped):
-            signature = dictionary['signature']
-            if has_self:
-                signature = signature.replace('Tensor self, ', '')
-                signature = signature.replace('Tensor self', '')
-            if not has_self:
-                # Use 'input' instead of 'self' for NN functions
-                signature = signature.replace('Tensor self', 'Tensor input')
-            if dictionary['base'].get('deprecated', False):
-                signature += '|deprecated'
-            env['signatures'].append('"{}",'.format(signature))
-            env['dispatch'].append(emit_dispatch(i, dictionary, env))
-
-        env['dispatch'].append('}')
-        env['traceable'] = 'true' if all(should_trace(d) for d in declarations) else 'false'
-
-        if len(declarations) == 1 and len(declarations[0]['args']) == 1 and has_self:
-            tmpl = PY_VARIABLE_METHOD_NOARGS
-            env['actuals'] = ['self']
-            env['flags'] = 'METH_NOARGS'
-            env['namedtuple_return_type'] = declarations[0]['namedtuple_return_type']
-        else:
-            tmpl = PY_VARIABLE_METHOD_VARARGS
-            env['flags'] = 'METH_VARARGS | METH_KEYWORDS'
-            env['pycfunc_voidcast'] = '(void(*)(void))'
-
-        if not is_module and not has_self:
-            env['flags'] += ' | METH_STATIC'
-            env['check_has_torch_function'] = TORCH_FUNCTION_CHECK
-            py_signatures.append(PY_VARIABLE_FUNCTION_VARARGS_FORWARD_DECLARATION.substitute(env))
-
-        py_methods.append(tmpl.substitute(env))
-        if name in BINARY_OP_NAMES:
-            py_method_defs.append(PY_VARIABLE_METHOD_BINOP_DEF.substitute(env))
-        else:
-            py_method_defs.append(PY_VARIABLE_METHOD_DEF.substitute(env))
->>>>>>> b3db154e35... Updated codegen to remove TensorOptions from generated code
 
 PY_NAMEDTUPLE_FIELDSDEF = CodeTemplate("""\
 static PyStructSequence_Field ${fieldsname}[] = { ${fields,} {nullptr} };
@@ -1920,7 +1328,7 @@
     # keyword inputs:
     # - filter options. after loading the yaml, an upstream step has gathered dtype,
     #   layout et al into a single tensor options arg. here we reintroduce the originals
-    input_kwargs = [arg for arg in input_kwargs if not is_tensor_options(arg)]
+    input_kwargs = [arg for arg in input_kwargs if not (arg['name'] in TOUtils.tensor_options_args and TOUtils.check_if_factory_method(declaration['arguments']))]
 
     # outputs:
     # - coalesce multiple output args into a single 'out' arg w/type TensorList.
@@ -1985,11 +1393,10 @@
     for arg in declaration['arguments']:
         if is_output(arg):
             continue
-<<<<<<< HEAD
         typename = arg['simple_type']
         if typename in ['Tensor', 'TensorList']:
             has_tensor_input_arg = True
-        elif typename == 'TensorOptions':
+        if TOUtils.check_if_factory_method(declaration['arguments']):
             has_options_arg = True
         if arg['name'] == 'requires_grad':
             raise ValueError("argument named requires_grad not supported")
@@ -2067,18 +1474,6 @@
             'simple_type': 'bool',
         }
         python_binding_arguments.append(requires_grad_arg)
-=======
-        # Skip `TensorOptions` in Python, as it is only used on the C++ side.
-        if TOUtils.check_if_factory_method(declaration['arguments']):
-            if arg['name'] in TOUtils.tensor_options_args:
-                continue
-
-        if arg.get('kwarg_only', False) and positional:
-            py_formal_args.append('*')
-            positional = False
-        param = get_py_formal_arg(arg)
-        py_formal_args.append(param)
->>>>>>> b3db154e35... Updated codegen to remove TensorOptions from generated code
 
     return python_binding_arguments
 
@@ -2119,7 +1514,8 @@
 
 
 def has_tensor_options(declaration):
-    return get_tensor_options(declaration) is not None
+    #return get_tensor_options(declaration) is not None
+    return TOUtils.check_if_factory_method(declaration['arguments'])
 
 
 def is_tensor_method(declaration):
