#pragma once

// Engine implements backpropagation from output variables and their gradients
// to "root" variables (variables created by the user with requires_grad=True).

#include <ATen/ThreadLocalState.h>
#include <torch/csrc/WindowsTorchApiMacro.h>
#include <torch/csrc/autograd/anomaly_mode.h>
#include <torch/csrc/autograd/function.h>
#include <torch/csrc/autograd/functions/basic_ops.h>
#include <torch/csrc/autograd/input_buffer.h>
#include <torch/csrc/utils/future.h>

#include <deque>
#include <exception>
#include <functional>
#include <memory>
#include <queue>
#include <unordered_map>
#include <utility>
#include <vector>
#include <thread>

namespace torch { namespace autograd {
struct ReadyQueue;
}} // namespace torch::autograd

namespace torch { namespace autograd {

using FutureVariableList = torch::utils::Future<variable_list>;

void validate_outputs(
    const edge_list& edges,
    variable_list& grads,
    const std::function<std::string(const std::string&)>& format_error);

static constexpr int NO_DEVICE = -2;
static constexpr int CPU_DEVICE = -1;

// GraphTask holds metadata needed for a single execution of backward()
struct GraphTask {
  // Indicates if an error occurred while executing any task.  When this is
  // true, it signals all threads to stop executing.
  std::atomic_bool has_error_;
  std::atomic<uint64_t> outstanding_tasks_;
  // It is safe to read grad_mode_ and keep_graph_ without synchronization
  bool keep_graph_;
  bool grad_mode_;

  // To protect reads/writes to not_ready_, dependencies_, captured_vars_,
  // has_error_, future_result_, cpu_ready_queue_, and leaf_streams.
  std::mutex mutex_;
  std::unordered_map<Node*, InputBuffer> not_ready_;
  std::unordered_map<Node*, int> dependencies_;

  struct ExecInfo {
    struct Capture {
      Capture(int input_idx, int output_idx)
          : input_idx_(input_idx), output_idx_(output_idx) {}
      int input_idx_; // within Node inputs
      int output_idx_; // within the output vector of a GraphTask
    };

    bool should_execute() const {
      return needed_ || captures_;
    }

    bool needed_ = false;
    std::unique_ptr<std::vector<Capture>> captures_;
  };
  // Exec info has a bit complicated semantics. If it's empty, it means the task
  // is run in a "default" mode, which means that all next_edges we encounter
  // should get executed. If it's not empty, only functions that have an entry
  // and this entry has needed == True should be executed. exec_info_.empty()
  // means it's .backward(), otherwise it's .grad(). exec_info_ is safe to read
  // without synchronization
  std::unordered_map<Node*, ExecInfo> exec_info_;
  // Captures variables are grads captured that we return to the user. After
  // execution of the GraphTask is completed, the captured_vars_ are moved
  // out of the GraphTask and are no longer valid.
  std::vector<Variable> captured_vars_;

<<<<<<< HEAD
  at::ThreadLocalState thread_locals_;
=======
  at::ThreadLocalState thread_locals_ =
      at::ThreadLocalState(/* keep_grad_mode */ false);
>>>>>>> ba3cec86

  std::unordered_set<c10::Stream> leaf_streams;

  void init_to_execute(Node& graph_root, const edge_list& outputs);

  // The value of worker_device in the thread that created this task.
  // See Note [Reentrant backwards]
  // Safe to read owner_ and reentrant_depth_ without synchronizaton
  int owner_;
  // The number of parent graph tasks for this graph task
  const int reentrant_depth_;

  bool can_checkpoint() {
    return exec_info_.empty();
  }

  // Set an appropriate exception on this graph_task which was encountered while
  // running the provided function.
  void set_exception(std::exception& e, const std::shared_ptr<Node>& fn);

  // Set an appropriate exception on this graph_task which was encountered while
  // running the provided function. But doesn't signal completion on
  // 'future_result_' right away. The user needs to explicitly mark
  // 'future_result_' completed with an appropriate exception.
  void set_exception_without_signal(const std::shared_ptr<Node>& fn);

  // Whether or not to stop execution for this GraphTask when an error is
  // encountered. When set to true, this would cause Engine::execute() to throw
  // an exception as soon as the autograd engine receives an exception.
  bool exit_on_error_;

  // CPU threads are dedicated to processing CPU work for the backward they invoked.
  // So any given graph task maintains its own cpu_ready_queue_ where you should send
  // work for it to be done. We memorize the cpu_ready_queue_ per GraphTask so that
  // we know which ready queue we should push to if we are on device thread (i.e. GPU)
  // and but next NodeTask should be run on CPU.
  std::shared_ptr<ReadyQueue> cpu_ready_queue_;

  // Future representing the completion of the graph task. Notified when all
  // tasks are done.
  std::shared_ptr<FutureVariableList> future_result_;

  // Final callbacks installed during execution of this GraphTask
  std::vector<std::function<void()>> final_callbacks_;
  // To protect reads and writes to final_callbacks_. Intentionally no reusing
  // mutex_ as the two are protecting different data structures.
  std::mutex final_callbacks_lock_;

  GraphTask(
      bool keep_graph,
      bool grad_mode,
      int reentrant_depth,
      std::shared_ptr<ReadyQueue> cpu_ready_queue,
      bool exit_on_error = false)
      : has_error_(false),
        outstanding_tasks_(0),
        keep_graph_(keep_graph),
        grad_mode_(grad_mode),
        owner_(NO_DEVICE),
        reentrant_depth_(reentrant_depth),
        exit_on_error_(exit_on_error),
        cpu_ready_queue_(std::move(cpu_ready_queue)),
        future_result_(std::make_shared<FutureVariableList>()) {
          TORCH_INTERNAL_ASSERT(cpu_ready_queue_ != nullptr);
        }
};

struct NodeTask {
  std::weak_ptr<GraphTask> base_;
  std::shared_ptr<Node> fn_;
  // This buffer serves as an implicit "addition" node for all of the
  // gradients flowing here.  Once all the dependencies are finished, we
  // use the contents of this buffer to run the function.
  InputBuffer inputs_;
  // When worker receives a task with isShutdownTask = true, it will immediately
  // exit. The engine sends a shutdown task to every queue upon its destruction.
  bool isShutdownTask_;

  int getReentrantDepth() const;

  NodeTask(
      std::weak_ptr<GraphTask> base,
      std::shared_ptr<Node> fn,
      InputBuffer inputs,
      bool isShutdownTask = false)
      : base_(base),
        fn_(std::move(fn)),
        inputs_(std::move(inputs)),
        isShutdownTask_(isShutdownTask) {}
};


struct ReadyQueue {
 private:
  // Returns true when t2 should be (weakly) BEFORE t1 in the queue.
  // Shutdown tasks are first and then empty NodeTask are next.
  struct CompareNodeTaskTime {
    bool operator()(NodeTask const & t1, NodeTask const & t2) {
      if (t2.isShutdownTask_) {
        return true;
      } else if (!t1.fn_ || t1.isShutdownTask_) {
        return false;
      } else if (!t2.fn_) {
        return true;
      } else if (t1.getReentrantDepth() == t2.getReentrantDepth()) {
        return t1.fn_->sequence_nr() < t2.fn_->sequence_nr();
      } else {
        return t1.getReentrantDepth() < t2.getReentrantDepth();
      }
    }
  };

  // To notify threads waiting on the ReadyQueue of available tasks on the heap_
  std::condition_variable not_empty_;
  // To protect read and writes to heap_
  mutable std::mutex mutex_;

  std::priority_queue<NodeTask, std::vector<NodeTask>, CompareNodeTaskTime> heap_;

 public:
  // incrementOutstandingTasks indicates whether or not we should increment
  // 'outstanding_tasks_' for the associated GraphTask. This should mostly
  // always be true, see the doc for 'enqueue_blocked_task_on_cpu' for when we
  // might set this to false.
  void push(NodeTask item, bool incrementOutstandingTasks = true);
  void pushShutdownTask();
  NodeTask pop();
  bool empty() const;
  size_t size() const;
};

// A single instance of this struct should be created through the whole process lifetime.
// The worker thread creation logic and Engine's destructor rely on this.
struct TORCH_API Engine {
  /// Returns a reference to a static `Engine` instance.
  static Engine& get_default_engine();

  static Engine& get_base_engine();

  Engine(const Engine&) = delete;
  Engine(Engine&&) = delete;
  virtual ~Engine();

  // Given a list of (Node, input number) pairs computes the value of the graph
  // by following next_edge references.
  virtual variable_list execute(
      const edge_list& roots,
      const variable_list& inputs,
      bool keep_graph,
      bool create_graph,
      const edge_list& outputs = {});

  // Given a pre-populated GraphTask and GraphRoot, computes the backward pass
  // for the graph.
  // The async_mode is a mode where we run the graph_task in an async way.
  // when async_mode=True, we will launch execute_graph_task_with_continuation in
  // a separate thread and return the graph_task->future_results_ immediately.
  // execute_graph_task_with_continuation will execute the graph task from its
  // associated ready_queue until the queue is empty, and re-launch it to the end
  // of thread pool tasks' queue, this is so that we don't block the computation
  // and IO, which is used by the Distributed Autograd Engine.
  //
  // NB: This API should only be used by internal autograd specific
  // machinery and shouldn't be exposed to users in anyway.
  virtual std::shared_ptr<FutureVariableList> execute_with_graph_task(
      const std::shared_ptr<GraphTask>& graph_task,
      std::shared_ptr<Node> graph_root,
      bool async_mode = false);

  // Enqueues a blocked task for execution on the CPU thread. A blocked task is
  // basically a task that isn't triggered automatically to be
  // 'ready to execute' by the autograd engine. This task needs to be unblocked
  // for execution via an external mechanism. This method assumes that
  // the appropriate GraphTask has already been initialized appropriately.
  // Another important part is that this does not increment 'outstanding_tasks_'
  // in the appropriate GraphTask. It is assumed we've already done this before
  // hand for this task (to ensure we block for its execution). This is useful
  // in the distributed autograd case where we need to increment
  // 'outstanding_tasks_' first to indicate the local autograd engine needs to
  // wait for this task, but the task might actually be received later over the
  // network for execution.
  void enqueue_blocked_task_on_cpu(NodeTask task);

  virtual std::unique_ptr<AnomalyMetadata> make_anomaly_metadata() {
    return nullptr;
  }

  void queue_callback(std::function<void()> callback);

  bool is_checkpoint_valid();

  size_t ready_queue_size(const std::shared_ptr<GraphTask>& graph_task, at::Device device);

  // Should be called after fork to notify that worker threads are gone
  void release_workers();

 protected:
  Engine();
  void compute_dependencies(Node* root, GraphTask& task);
  void evaluate_function(
      std::shared_ptr<GraphTask>& graph_task,
      Node* func,
      InputBuffer& inputs);

  // initialize the thread local ready queue with the ready queue that is created
  // elsewhere (i.e. thread_init, Engine::execute, etc), or create a new
  // ready queue if ready_queue is not provided.
  void init_local_ready_queue(std::shared_ptr<ReadyQueue> ready_queue = nullptr);

  std::shared_ptr<ReadyQueue> ready_queue(
      const std::shared_ptr<GraphTask>& graph_task,
      at::Device device);
  std::shared_ptr<ReadyQueue> ready_queue_by_index(
      const std::shared_ptr<GraphTask>& graph_task,
      int device_index);
  // start device threads (CUDA, XLA, etc.) in Engine,
  // note that it does NOT start CPU thread.
  void start_device_threads();
  virtual void thread_init(int device, const std::shared_ptr<ReadyQueue>& ready_queue);
  virtual void thread_on_exception(
      std::shared_ptr<GraphTask> graph_task,
      const std::shared_ptr<Node>& fn,
      std::exception& e);
  virtual void thread_main(
      const std::shared_ptr<GraphTask>& task,
      bool reentrant_thread);
  void reentrant_thread_init();
  void add_thread_pool_task(const std::weak_ptr<GraphTask>& graph_task);
  void set_device(int device);
  void initialize_device_threads_pool();

  // Ensures device_ready_queues_ are initialized only once
  std::once_flag start_device_threads_flag_;
  // Safe to read device_ready_queues_ without synchronization after intialization
  std::vector<std::shared_ptr<ReadyQueue>> device_ready_queues_;

  std::vector<std::function<void()>> final_callbacks_;
  // To protect reads and writes to final_callbacks_
  std::mutex post_callbacks_lock_;

  // How many nested reentrant calls are allowed until a new thread is used
  int max_recursion_depth_;

  struct ThreadPoolShared {
    // Data structures used by the threads for executing reentrant backwards
    // tasks. See Note [Reentrant backwards]
    // Number of available threads for processing new GraphTasks.
    unsigned int num_workers_;
    // The threads will wait on work_ to be notified of GraphTasks
    std::condition_variable work_;
    // To protect reads and writes to graphtask_queue_ and num_workers_
    // and for synchronizing creating new threads when needed
    std::mutex mutex_;
    // Workers will process the GraphTasks added to this queue. A GraphTask is
    // allocated inside Engine::execute and lives for the duration of execute
    std::queue<std::weak_ptr<GraphTask>> graphtasks_queue_;

    ThreadPoolShared() : num_workers_(0) {}
 };

 // Temporary workaround until shutting down threads is done
 // We need shared ownership of all these objects because the threads are leaked
 // when Engine shuts down, so there may be threads waiting on work_
 // for the graphtasks_queue_ to be nonempty.
 std::shared_ptr<ThreadPoolShared> thread_pool_shared_;

private:
  // Number of non-reentrant threads
  std::atomic<uint32_t> non_reentrant_device_thread_count_;
  // Destructor will wait for non-reentrant threads to finish
  std::condition_variable non_reentrant_device_thread_finish_;
  std::mutex non_reentrant_device_thread_finish_mutex_;

 void execute_graph_task_with_continuation(
     const std::shared_ptr<GraphTask>& graph_task);
 void graph_task_exec_post_processing(
     const std::shared_ptr<GraphTask>& graph_task);
 void mark_graph_task_completed(const std::shared_ptr<GraphTask>& graph_task);
};

// allow python_engine to override the default engine when it loads
using EngineStub = Engine& (*)();
TORCH_API void set_default_engine_stub(EngineStub stub);

}} // namespace torch::autograd<|MERGE_RESOLUTION|>--- conflicted
+++ resolved
@@ -80,12 +80,8 @@
   // out of the GraphTask and are no longer valid.
   std::vector<Variable> captured_vars_;
 
-<<<<<<< HEAD
-  at::ThreadLocalState thread_locals_;
-=======
   at::ThreadLocalState thread_locals_ =
       at::ThreadLocalState(/* keep_grad_mode */ false);
->>>>>>> ba3cec86
 
   std::unordered_set<c10::Stream> leaf_streams;
 
