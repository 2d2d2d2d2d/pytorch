#include <torch/csrc/distributed/rpc/python_functions.h>

#include <c10/util/C++17.h>
#include <torch/csrc/distributed/autograd/context/container.h>
#include <torch/csrc/distributed/autograd/utils.h>
#include <torch/csrc/distributed/rpc/message.h>
#include <torch/csrc/distributed/rpc/python_call.h>
#include <torch/csrc/distributed/rpc/python_remote_call.h>
#include <torch/csrc/distributed/rpc/python_resp.h>
#include <torch/csrc/distributed/rpc/python_rpc_handler.h>
#include <torch/csrc/distributed/rpc/rref_context.h>
#include <torch/csrc/distributed/rpc/rref_proto.h>
#include <torch/csrc/distributed/rpc/script_call.h>
#include <torch/csrc/distributed/rpc/script_remote_call.h>
#include <torch/csrc/distributed/rpc/script_resp.h>
#include <torch/csrc/distributed/rpc/utils.h>
#include <torch/csrc/jit/python/pybind_utils.h>

namespace torch {
namespace distributed {
namespace rpc {

namespace {

std::shared_ptr<Operator> matchBuiltinOp(
    const std::string& opName,
    const py::args& args,
    const py::kwargs& kwargs,
    Stack& stack) {
  Symbol symbol = Symbol::fromQualString(opName);
  if (symbol.is_aten()) {
    for (const auto& op : torch::jit::getAllOperatorsFor(symbol)) {
      try {
        // FIXME: This is temporary solution. We should at least refactor
        // ``createStackForSchema`` to avoid throwing an error.
        stack = torch::jit::createStackForSchema(
            op->schema(), args, kwargs, c10::nullopt);
      } catch (std::runtime_error& e) {
        VLOG(1) << "Couldn't match schema: " << op->schema()
                << " to args: " << args << " and kwargs: " << kwargs
                << ", reason: " << e.what();
        continue;
      }

      // Found the right op!
      return op;
    }
  }

  TORCH_CHECK(
      false,
      "Failed to match operator name ",
      opName,
      " and arguments "
      "(args: ",
      args,
      ", kwargs: ",
      kwargs,
      ") to a builtin operator");
}

std::shared_ptr<FutureMessage> sendPythonRemoteCall(
    const WorkerInfo& dst,
    SerializedPyObj serializedPyObj,
    const IValue& rrefId,
    const IValue& forkId) {
  auto pythonRemoteCall = std::make_unique<PythonRemoteCall>(
      std::move(serializedPyObj), rrefId, forkId);

  // set forceGradRecording to true as even if the args does not contain any
  // tensor, the return value might still contain tensors.
  auto agent = RpcAgent::getCurrentRpcAgent();
  return torch::distributed::autograd::sendMessageWithAutograd(
      *agent,
      dst,
      std::move(*pythonRemoteCall).toMessage(),
      true /*forceGradRecording*/);
}

} // namespace

using namespace torch::distributed::autograd;

py::object toPyObjInternal(RpcCommandBase& rpc, MessageType messageType) {
  switch (messageType) {
    case MessageType::SCRIPT_RET: {
      auto& ret = static_cast<ScriptResp&>(rpc);
      Stack stack;
      stack.push_back(ret.value());
      {
        pybind11::gil_scoped_acquire ag;
        // The createPyObjectForStack does not acquire GIL, but creating a new
        // py::object requires GIL.
        return torch::jit::createPyObjectForStack(std::move(stack));
      }
    }
    case MessageType::PYTHON_RET: {
      // TODO: Try to avoid a copy here.
      auto& resp = static_cast<PythonResp&>(rpc);
      auto& pythonRpcHandler = PythonRpcHandler::getInstance();
      py::object ret = pythonRpcHandler.deserialize(resp.serializedPyObj());
      pythonRpcHandler.handleException(ret);
      return ret;
    }
    default: {
      TORCH_CHECK(false, "Unrecognized response message type ", messageType);
    }
  }
}

py::object toPyObj(const Message& message) {
  MessageType msgType = message.type();
  auto response = deserializeResponse(message, msgType);
  return toPyObjInternal(*response, msgType);
}

std::shared_ptr<FutureMessage> pyRpcBuiltin(
    const WorkerInfo& dst,
    const std::string& opName,
    const py::args& args,
    const py::kwargs& kwargs) {
  Stack stack;
  auto op = matchBuiltinOp(opName, args, kwargs, stack);
  // Release GIL since args and kwargs processing is done.
  py::gil_scoped_release release;
  auto scriptCall = std::make_unique<ScriptCall>(op, std::move(stack));
  auto agent = RpcAgent::getCurrentRpcAgent();
  return sendMessageWithAutograd(
      *agent, dst, std::move(*scriptCall).toMessage(), false);
}

PyRRef pyRemoteBuiltin(
    const WorkerInfo& dst,
    const std::string& opName,
    const py::args& args,
    const py::kwargs& kwargs) {
  Stack stack;
  auto op = matchBuiltinOp(opName, args, kwargs, stack);
  // Release GIL since args and kwargs processing is done.
  py::gil_scoped_release release;
  TypePtr returnType = op->schema().returns()[0].type();

  auto& ctx = RRefContext::getInstance();
  auto agent = RpcAgent::getCurrentRpcAgent();

  if (ctx.getWorkerId() != dst.id_) {
    auto userRRef = ctx.createUserRRef(dst.id_, returnType);

    auto scriptRemoteCall = std::make_unique<ScriptRemoteCall>(
        op, std::move(stack), userRRef->rrefId(), userRRef->forkId());

    auto fm = sendMessageWithAutograd(
        *agent, dst, std::move(*scriptRemoteCall).toMessage(), false);

    ctx.addPendingUser(userRRef->forkId(), userRRef);
    fm->addCallback([forkId{userRRef->forkId()}, fm]() {
      callback::confirmPendingUser(fm, forkId);
    });
    return PyRRef(userRRef, fm);
  } else {
    auto ownerRRef = ctx.createOwnerRRef(returnType);
    // prevent this owner RRef being deleted due to other forks
    ctx.addSelfAsFork(ownerRRef);

    auto scriptRemoteCall = std::make_unique<ScriptRemoteCall>(
        op, std::move(stack), ownerRRef->rrefId(), ownerRRef->rrefId());
    auto fm = sendMessageWithAutograd(
        *agent, dst, std::move(*scriptRemoteCall).toMessage(), false);

    // Builtin operators does not return py::object, and hence does not require
    // GIL for destructing the potentially deleted OwerRRef.
<<<<<<< HEAD
    fm->addCallback(callback::finishCreatingOwnerRRef);
    return PyRRef(ownerRRef, fm);
=======
    fm->addCallback([fm]() { callback::finishCreatingOwnerRRef(fm); });
    return PyRRef(ownerRRef);
>>>>>>> 993ec536
  }
}

std::shared_ptr<FutureMessage> pyRpcPythonUdf(
    const WorkerInfo& dst,
    std::string& pickledPythonUDF,
    std::vector<torch::Tensor>& tensors) {
  auto serializedPyObj =
      SerializedPyObj(std::move(pickledPythonUDF), std::move(tensors));
  auto pythonCall = std::make_unique<PythonCall>(std::move(serializedPyObj));

  auto agent = RpcAgent::getCurrentRpcAgent();
  return sendMessageWithAutograd(
      *agent,
      dst,
      std::move(*pythonCall).toMessage(),
      true /*forceGradRecording*/);
}

PyRRef pyRemotePythonUdf(
    const WorkerInfo& dst,
    std::string& pickledPythonUDF,
    std::vector<torch::Tensor>& tensors) {
  auto& ctx = RRefContext::getInstance();
  auto serializedPyObj =
      SerializedPyObj(std::move(pickledPythonUDF), std::move(tensors));
  if (ctx.getWorkerId() != dst.id_) {
    auto userRRef = ctx.createUserRRef(dst.id_, PyObjectType::get());
    auto fm = sendPythonRemoteCall(
        dst,
        std::move(serializedPyObj),
        userRRef->rrefId().toIValue(),
        userRRef->forkId().toIValue());

    ctx.addPendingUser(userRRef->forkId(), userRRef);
    fm->addCallback([forkId{userRRef->forkId()}, fm]() {
      callback::confirmPendingUser(fm, forkId);
    });
    return PyRRef(userRRef, fm);
  } else {
    auto ownerRRef = ctx.createOwnerRRef(PyObjectType::get());
    // prevent this owner RRef being deleted due to other forks
    ctx.addSelfAsFork(ownerRRef);
    auto fm = sendPythonRemoteCall(
        dst,
        std::move(serializedPyObj),
        ownerRRef->rrefId().toIValue(),
        ownerRRef->rrefId().toIValue());

    fm->addCallback([fm]() {
      auto deletedRRef = callback::finishCreatingOwnerRRef(fm);
      if (deletedRRef && deletedRRef->isPyObj()) {
        pybind11::gil_scoped_acquire ag;
        deletedRRef.reset();
      }
    });
    return PyRRef(ownerRRef, fm);
  }
}

} // namespace rpc
} // namespace distributed
} // namespace torch<|MERGE_RESOLUTION|>--- conflicted
+++ resolved
@@ -152,11 +152,12 @@
     auto fm = sendMessageWithAutograd(
         *agent, dst, std::move(*scriptRemoteCall).toMessage(), false);
 
+    userRRef->registerCreatingFuture(fm);
     ctx.addPendingUser(userRRef->forkId(), userRRef);
     fm->addCallback([forkId{userRRef->forkId()}, fm]() {
       callback::confirmPendingUser(fm, forkId);
     });
-    return PyRRef(userRRef, fm);
+    return PyRRef(userRRef);
   } else {
     auto ownerRRef = ctx.createOwnerRRef(returnType);
     // prevent this owner RRef being deleted due to other forks
@@ -167,15 +168,12 @@
     auto fm = sendMessageWithAutograd(
         *agent, dst, std::move(*scriptRemoteCall).toMessage(), false);
 
+    ownerRRef->registerCreatingFuture(fm);
+
     // Builtin operators does not return py::object, and hence does not require
     // GIL for destructing the potentially deleted OwerRRef.
-<<<<<<< HEAD
-    fm->addCallback(callback::finishCreatingOwnerRRef);
-    return PyRRef(ownerRRef, fm);
-=======
     fm->addCallback([fm]() { callback::finishCreatingOwnerRRef(fm); });
     return PyRRef(ownerRRef);
->>>>>>> 993ec536
   }
 }
 
@@ -210,11 +208,13 @@
         userRRef->rrefId().toIValue(),
         userRRef->forkId().toIValue());
 
+    userRRef->registerCreatingFuture(fm);
+
     ctx.addPendingUser(userRRef->forkId(), userRRef);
     fm->addCallback([forkId{userRRef->forkId()}, fm]() {
       callback::confirmPendingUser(fm, forkId);
     });
-    return PyRRef(userRRef, fm);
+    return PyRRef(userRRef);
   } else {
     auto ownerRRef = ctx.createOwnerRRef(PyObjectType::get());
     // prevent this owner RRef being deleted due to other forks
@@ -225,6 +225,8 @@
         ownerRRef->rrefId().toIValue(),
         ownerRRef->rrefId().toIValue());
 
+    ownerRRef->registerCreatingFuture(fm);
+
     fm->addCallback([fm]() {
       auto deletedRRef = callback::finishCreatingOwnerRRef(fm);
       if (deletedRRef && deletedRRef->isPyObj()) {
@@ -232,7 +234,7 @@
         deletedRRef.reset();
       }
     });
-    return PyRRef(ownerRRef, fm);
+    return PyRRef(ownerRRef);
   }
 }
 
