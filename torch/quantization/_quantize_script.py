--- conflicted
+++ resolved
@@ -81,15 +81,7 @@
     if not inplace:
         model = model.copy()
     model = wrap_cpp_module(torch._C._jit_pass_insert_quant_dequant(model._c, 'forward', False))
-<<<<<<< HEAD
-    torch._C._jit_pass_swap_functional_linear_in_module(model._c)
-    torch._C._jit_pass_inline(model.graph)
-    if 'fbgemm' in torch.backends.quantized.supported_engines:
-        torch._C._jit_pass_insert_prepack_unpack(model._c)
-    torch._C._jit_pass_constant_propagation(model.graph)
-=======
     torch._C._jit_pass_quant_finalize(model._c)
->>>>>>> cf09602a
     return model
 
 # TODO: non-scriptable QConfig will be supported later
